// This file is part of Substrate.

// Copyright (C) 2017-2020 Parity Technologies (UK) Ltd.
// SPDX-License-Identifier: GPL-3.0-or-later WITH Classpath-exception-2.0

// This program is free software: you can redistribute it and/or modify
// it under the terms of the GNU General Public License as published by
// the Free Software Foundation, either version 3 of the License, or
// (at your option) any later version.

// This program is distributed in the hope that it will be useful,
// but WITHOUT ANY WARRANTY; without even the implied warranty of
// MERCHANTABILITY or FITNESS FOR A PARTICULAR PURPOSE. See the
// GNU General Public License for more details.

// You should have received a copy of the GNU General Public License
// along with this program. If not, see <https://www.gnu.org/licenses/>.

//! Substrate chain configurations.
#![warn(missing_docs)]

use std::{borrow::Cow, fs::File, path::PathBuf, sync::Arc, collections::HashMap};
use serde::{Serialize, Deserialize};
use sp_core::storage::{StorageKey, StorageData, ChildInfo, Storage, StorageChild};
use sp_runtime::BuildStorage;
use serde_json as json;
use crate::{RuntimeGenesis, ChainType, extension::GetExtension, Properties};
use sc_network::config::MultiaddrWithPeerId;
use sc_telemetry::TelemetryEndpoints;
use sp_runtime::traits::{Block as BlockT, NumberFor};

enum GenesisSource<G> {
	File(PathBuf),
	Binary(Cow<'static, [u8]>),
	Factory(Arc<dyn Fn() -> G + Send + Sync>),
	Storage(Storage),
}

impl<G> Clone for GenesisSource<G> {
	fn clone(&self) -> Self {
		match *self {
			Self::File(ref path) => Self::File(path.clone()),
			Self::Binary(ref d) => Self::Binary(d.clone()),
			Self::Factory(ref f) => Self::Factory(f.clone()),
			Self::Storage(ref s) => Self::Storage(s.clone()),
		}
	}
}

impl<G: RuntimeGenesis> GenesisSource<G> {
	fn resolve(&self) -> Result<Genesis<G>, String> {
		#[derive(Serialize, Deserialize)]
		struct GenesisContainer<G> {
			genesis: Genesis<G>,
		}

		match self {
			Self::File(path) => {
				let file = File::open(path)
					.map_err(|e| format!("Error opening spec file: {}", e))?;
				let genesis: GenesisContainer<G> = json::from_reader(file)
					.map_err(|e| format!("Error parsing spec file: {}", e))?;
				Ok(genesis.genesis)
			},
			Self::Binary(buf) => {
				let genesis: GenesisContainer<G> = json::from_reader(buf.as_ref())
					.map_err(|e| format!("Error parsing embedded file: {}", e))?;
				Ok(genesis.genesis)
			},
			Self::Factory(f) => Ok(Genesis::Runtime(f())),
			Self::Storage(storage) => {
				let top = storage.top
					.iter()
					.map(|(k, v)| (StorageKey(k.clone()), StorageData(v.clone())))
					.collect();

				let children_default = storage.children_default
					.iter()
					.map(|(k, child)|
						 (
							 StorageKey(k.clone()),
							 child.data
								.iter()
								.map(|(k, v)| (StorageKey(k.clone()), StorageData(v.clone())))
								.collect()
						 )
					)
					.collect();

				Ok(Genesis::Raw(RawGenesis { top, children_default }))
			},
		}
	}
}

impl<G: RuntimeGenesis, E> BuildStorage for ChainSpec<G, E> {
	fn build_storage(&self) -> Result<Storage, String> {
		match self.genesis.resolve()? {
			Genesis::Runtime(gc) => gc.build_storage(),
			Genesis::Raw(RawGenesis { top: map, children_default: children_map }) => Ok(Storage {
				top: map.into_iter().map(|(k, v)| (k.0, v.0)).collect(),
				children_default: children_map.into_iter().map(|(storage_key, child_content)| {
					let child_info = ChildInfo::new_default(storage_key.0.as_slice());
					(
						storage_key.0,
						StorageChild {
							data: child_content.into_iter().map(|(k, v)| (k.0, v.0)).collect(),
							child_info,
						},
					)
				}).collect(),
			}),
		}
	}

	fn assimilate_storage(
		&self,
		_: &mut Storage,
	) -> Result<(), String> {
		Err("`assimilate_storage` not implemented for `ChainSpec`.".into())
	}
}

pub type GenesisStorage = HashMap<StorageKey, StorageData>;

/// Raw storage content for genesis block.
#[derive(Serialize, Deserialize)]
#[serde(rename_all = "camelCase")]
#[serde(deny_unknown_fields)]
pub struct RawGenesis {
	pub top: GenesisStorage,
	pub children_default: HashMap<StorageKey, GenesisStorage>,
}

#[derive(Serialize, Deserialize)]
#[serde(rename_all = "camelCase")]
#[serde(deny_unknown_fields)]
enum Genesis<G> {
	Runtime(G),
	Raw(RawGenesis),
}

/// A configuration of a client. Does not include runtime storage initialization.
#[derive(Serialize, Deserialize, Clone, Debug)]
#[serde(rename_all = "camelCase")]
#[serde(deny_unknown_fields)]
struct ClientSpec<E> {
	name: String,
	id: String,
	#[serde(default)]
	chain_type: ChainType,
	boot_nodes: Vec<MultiaddrWithPeerId>,
	telemetry_endpoints: Option<TelemetryEndpoints>,
	protocol_id: Option<String>,
	properties: Option<Properties>,
	#[serde(flatten)]
	extensions: E,
	// Never used, left only for backward compatibility.
	consensus_engine: (),
	#[serde(skip_serializing)]
	genesis: serde::de::IgnoredAny,
	light_sync_state: Option<SerializableLightSyncState>,
}

/// A type denoting empty extensions.
///
/// We use `Option` here since `()` is not flattenable by serde.
pub type NoExtension = Option<()>;

/// A configuration of a chain. Can be used to build a genesis block.
pub struct ChainSpec<G, E = NoExtension> {
	client_spec: ClientSpec<E>,
	genesis: GenesisSource<G>,
}

impl<G, E: Clone> Clone for ChainSpec<G, E> {
	fn clone(&self) -> Self {
		ChainSpec {
			client_spec: self.client_spec.clone(),
			genesis: self.genesis.clone(),
		}
	}
}

impl<G, E> ChainSpec<G, E> {
	/// A list of bootnode addresses.
	pub fn boot_nodes(&self) -> &[MultiaddrWithPeerId] {
		&self.client_spec.boot_nodes
	}

	/// Spec name.
	pub fn name(&self) -> &str {
		&self.client_spec.name
	}

	/// Spec id.
	pub fn id(&self) -> &str {
		&self.client_spec.id
	}

	/// Telemetry endpoints (if any)
	pub fn telemetry_endpoints(&self) -> &Option<TelemetryEndpoints> {
		&self.client_spec.telemetry_endpoints
	}

	/// Network protocol id.
	pub fn protocol_id(&self) -> Option<&str> {
		self.client_spec.protocol_id.as_ref().map(String::as_str)
	}

	/// Additional loosly-typed properties of the chain.
	///
	/// Returns an empty JSON object if 'properties' not defined in config
	pub fn properties(&self) -> Properties {
		self.client_spec.properties.as_ref().unwrap_or(&json::map::Map::new()).clone()
	}

	/// Add a bootnode to the list.
	pub fn add_boot_node(&mut self, addr: MultiaddrWithPeerId) {
		self.client_spec.boot_nodes.push(addr)
	}

	/// Returns a reference to defined chain spec extensions.
	pub fn extensions(&self) -> &E {
		&self.client_spec.extensions
	}

	/// Create hardcoded spec.
	pub fn from_genesis<F: Fn() -> G + 'static + Send + Sync>(
		name: &str,
		id: &str,
		chain_type: ChainType,
		constructor: F,
		boot_nodes: Vec<MultiaddrWithPeerId>,
		telemetry_endpoints: Option<TelemetryEndpoints>,
		protocol_id: Option<&str>,
		properties: Option<Properties>,
		extensions: E,
	) -> Self {
		let client_spec = ClientSpec {
			name: name.to_owned(),
			id: id.to_owned(),
			chain_type,
			boot_nodes,
			telemetry_endpoints,
			protocol_id: protocol_id.map(str::to_owned),
			properties,
			extensions,
			consensus_engine: (),
			genesis: Default::default(),
			light_sync_state: None,
		};

		ChainSpec {
			client_spec,
			genesis: GenesisSource::Factory(Arc::new(constructor)),
		}
	}

	/// Type of the chain.
	fn chain_type(&self) -> ChainType {
		self.client_spec.chain_type.clone()
	}

	/// Hardcode infomation to allow light clients to sync quickly into the chain spec.
	fn set_light_sync_state(&mut self, light_sync_state: SerializableLightSyncState) {
		self.client_spec.light_sync_state = Some(light_sync_state);
	}

	fn get_light_sync_state(&self) -> Option<&SerializableLightSyncState> {
		self.client_spec.light_sync_state.as_ref()
	}
}

impl<G, E: serde::de::DeserializeOwned> ChainSpec<G, E> {
	/// Parse json content into a `ChainSpec`
	pub fn from_json_bytes(json: impl Into<Cow<'static, [u8]>>) -> Result<Self, String> {
		let json = json.into();
		let client_spec = json::from_slice(json.as_ref())
			.map_err(|e| format!("Error parsing spec file: {}", e))?;
		Ok(ChainSpec {
			client_spec,
			genesis: GenesisSource::Binary(json),
		})
	}

	/// Parse json file into a `ChainSpec`
	pub fn from_json_file(path: PathBuf) -> Result<Self, String> {
		let file = File::open(&path)
			.map_err(|e| format!("Error opening spec file: {}", e))?;
		let client_spec = json::from_reader(file)
			.map_err(|e| format!("Error parsing spec file: {}", e))?;
		Ok(ChainSpec {
			client_spec,
			genesis: GenesisSource::File(path),
		})
	}
}

#[derive(Serialize, Deserialize)]
struct JsonContainer<G, E> {
	#[serde(flatten)]
	client_spec: ClientSpec<E>,
	genesis: Genesis<G>,
}

impl<G: RuntimeGenesis, E: serde::Serialize + Clone + 'static> ChainSpec<G, E> {
	fn json_container(&self, raw: bool) -> Result<JsonContainer<G, E>, String> {
		let genesis = match (raw, self.genesis.resolve()?) {
			(true, Genesis::Runtime(g)) => {
				let storage = g.build_storage()?;
				let top = storage.top.into_iter()
					.map(|(k, v)| (StorageKey(k), StorageData(v)))
					.collect();
				let children_default = storage.children_default.into_iter()
					.map(|(sk, child)| (
						StorageKey(sk),
						child.data.into_iter()
							.map(|(k, v)| (StorageKey(k), StorageData(v)))
							.collect(),
					))
					.collect();

				Genesis::Raw(RawGenesis { top, children_default })
			},
			(_, genesis) => genesis,
		};
		Ok(JsonContainer {
			client_spec: self.client_spec.clone(),
			genesis,
		})
	}

	/// Dump to json string.
	pub fn as_json(&self, raw: bool) -> Result<String, String> {
		let container = self.json_container(raw)?;
		json::to_string_pretty(&container)
			.map_err(|e| format!("Error generating spec json: {}", e))
	}

	/// Dump to json value
	pub fn as_json_value(&self, raw: bool) -> Result<json::Value, String> {
		let container = self.json_container(raw)?;
		json::to_value(container)
			.map_err(|e| format!("Error generating spec json: {}", e))
	}
}

impl<G, E> crate::ChainSpec for ChainSpec<G, E>
where
	G: RuntimeGenesis + 'static,
	E: GetExtension + serde::Serialize + Clone + Send + 'static,
{
	fn boot_nodes(&self) -> &[MultiaddrWithPeerId] {
		ChainSpec::boot_nodes(self)
	}

	fn name(&self) -> &str {
		ChainSpec::name(self)
	}

	fn id(&self) -> &str {
		ChainSpec::id(self)
	}

	fn chain_type(&self) -> ChainType {
		ChainSpec::chain_type(self)
	}

	fn telemetry_endpoints(&self) -> &Option<TelemetryEndpoints> {
		ChainSpec::telemetry_endpoints(self)
	}

	fn protocol_id(&self) -> Option<&str> {
		ChainSpec::protocol_id(self)
	}

	fn properties(&self) -> Properties {
		ChainSpec::properties(self)
	}

	fn add_boot_node(&mut self, addr: MultiaddrWithPeerId) {
		ChainSpec::add_boot_node(self, addr)
	}

	fn extensions(&self) -> &dyn GetExtension {
		ChainSpec::extensions(self) as &dyn GetExtension
	}

	fn as_json(&self, raw: bool) -> Result<String, String> {
		ChainSpec::as_json(self, raw)
	}

	fn as_json_value(&self, raw: bool) -> Result<serde_json::Value, String> {
		ChainSpec::as_json_value(self, raw)
	}

	fn as_storage_builder(&self) -> &dyn BuildStorage {
		self
	}

	fn cloned_box(&self) -> Box<dyn crate::ChainSpec> {
		Box::new(self.clone())
	}

	fn set_storage(&mut self, storage: Storage) {
		self.genesis = GenesisSource::Storage(storage);
	}

	fn set_light_sync_state(&mut self, light_sync_state: SerializableLightSyncState) {
		ChainSpec::set_light_sync_state(self, light_sync_state)
	}

	fn get_light_sync_state(&self) -> Option<&SerializableLightSyncState> {
		ChainSpec::get_light_sync_state(self)
	}
}

/// Hardcoded infomation that allows light clients to sync quickly.
pub struct LightSyncState<Block: BlockT> {
	/// The header of the best finalized block.
	pub finalized_block_header: <Block as BlockT>::Header,
	/// The epoch changes tree for babe.
	pub babe_epoch_changes: sc_consensus_epochs::EpochChangesFor<Block, sc_consensus_babe::Epoch>,
<<<<<<< HEAD
=======
	/// The babe weight of the finalized block.
>>>>>>> 81ac0ab8
	pub babe_finalized_block_weight: sp_consensus_babe::BabeBlockWeight,
	/// The authority set for grandpa.
	pub grandpa_authority_set: sc_finality_grandpa::AuthoritySet<<Block as BlockT>::Hash, NumberFor<Block>>,
}

impl<Block: BlockT> LightSyncState<Block> {
	/// Convert into a `SerializableLightSyncState`.
	pub fn to_serializable(&self) -> SerializableLightSyncState {
		use codec::Encode;

		SerializableLightSyncState {
			finalized_block_header: StorageData(self.finalized_block_header.encode()),
			babe_epoch_changes:
				StorageData(self.babe_epoch_changes.encode()),
			babe_finalized_block_weight:
				self.babe_finalized_block_weight,
			grandpa_authority_set:
				StorageData(self.grandpa_authority_set.encode()),
		}
	}

	/// Convert from a `SerializableLightSyncState`.
	pub fn from_serializable(serialized: &SerializableLightSyncState) -> Result<Self, codec::Error> {
		Ok(Self {
			finalized_block_header: codec::Decode::decode(&mut &serialized.finalized_block_header.0[..])?,
			babe_epoch_changes:
				codec::Decode::decode(&mut &serialized.babe_epoch_changes.0[..])?,
			babe_finalized_block_weight:
				serialized.babe_finalized_block_weight,
			grandpa_authority_set:
				codec::Decode::decode(&mut &serialized.grandpa_authority_set.0[..])?,
		})
	}
}

/// The serializable form of `LightSyncState`. Created using `LightSyncState::serialize`.
#[derive(Serialize, Deserialize, Clone, Debug)]
#[serde(rename_all = "camelCase")]
#[serde(deny_unknown_fields)]
pub struct SerializableLightSyncState {
	finalized_block_header: StorageData,
	babe_epoch_changes: StorageData,
	babe_finalized_block_weight: sp_consensus_babe::BabeBlockWeight,
	grandpa_authority_set: StorageData,
}

#[cfg(test)]
mod tests {
	use super::*;

	#[derive(Debug, Serialize, Deserialize)]
	struct Genesis(HashMap<String, String>);

	impl BuildStorage for Genesis {
		fn assimilate_storage(
			&self,
			storage: &mut Storage,
		) -> Result<(), String> {
			storage.top.extend(
				self.0.iter().map(|(a, b)| (a.clone().into_bytes(), b.clone().into_bytes()))
			);
			Ok(())
		}
	}

	type TestSpec = ChainSpec<Genesis>;

	#[test]
	fn should_deserialize_example_chain_spec() {
		let spec1 = TestSpec::from_json_bytes(Cow::Owned(
			include_bytes!("../res/chain_spec.json").to_vec()
		)).unwrap();
		let spec2 = TestSpec::from_json_file(
			PathBuf::from("./res/chain_spec.json")
		).unwrap();

		assert_eq!(spec1.as_json(false), spec2.as_json(false));
		assert_eq!(spec2.chain_type(), ChainType::Live)
	}

	#[derive(Debug, Serialize, Deserialize)]
	#[serde(rename_all = "camelCase")]
	struct Extension1 {
		my_property: String,
	}

	type TestSpec2 = ChainSpec<Genesis, Extension1>;

	#[test]
	fn should_deserialize_chain_spec_with_extensions() {
		let spec = TestSpec2::from_json_bytes(Cow::Owned(
			include_bytes!("../res/chain_spec2.json").to_vec()
		)).unwrap();

		assert_eq!(spec.extensions().my_property, "Test Extension");
	}
}<|MERGE_RESOLUTION|>--- conflicted
+++ resolved
@@ -422,10 +422,7 @@
 	pub finalized_block_header: <Block as BlockT>::Header,
 	/// The epoch changes tree for babe.
 	pub babe_epoch_changes: sc_consensus_epochs::EpochChangesFor<Block, sc_consensus_babe::Epoch>,
-<<<<<<< HEAD
-=======
 	/// The babe weight of the finalized block.
->>>>>>> 81ac0ab8
 	pub babe_finalized_block_weight: sp_consensus_babe::BabeBlockWeight,
 	/// The authority set for grandpa.
 	pub grandpa_authority_set: sc_finality_grandpa::AuthoritySet<<Block as BlockT>::Hash, NumberFor<Block>>,
