--- conflicted
+++ resolved
@@ -29,21 +29,6 @@
 sp-storage = { version = "2.0.0-rc6", path = "../../../primitives/storage" }
 sc-client-db = { version = "0.8.0-rc6", default-features = false, path = "../../db" }
 futures = { version = "0.3.1", features = ["compat"] }
-<<<<<<< HEAD
-sc-service = { version = "0.8.0-rc5", default-features = false, features = ["test-helpers"], path = "../../service" }
-sc-network = { version = "0.8.0-rc5", path = "../../network" }
-sp-consensus = { version = "0.8.0-rc5", path = "../../../primitives/consensus/common" }
-sp-runtime = { version = "2.0.0-rc5", path = "../../../primitives/runtime" }
-sp-core = { version = "2.0.0-rc5", path = "../../../primitives/core" }
-sp-transaction-pool = { version = "2.0.0-rc5", path = "../../../primitives/transaction-pool" }
-substrate-test-runtime = { version = "2.0.0-rc5", path = "../../../test-utils/runtime" }
-substrate-test-runtime-client = { version = "2.0.0-rc5", path = "../../../test-utils/runtime/client" }
-sc-client-api = { version = "2.0.0-rc5", path = "../../api" }
-sc-block-builder = { version = "0.8.0-rc5", path = "../../block-builder" }
-sc-executor = { version = "0.8.0-rc5", path = "../../executor" }
-sc-keystore = { version = "2.0.0-rc5", path = "../../keystore" }
-sp-panic-handler = { version = "2.0.0-rc5", path = "../../../primitives/panic-handler" }
-=======
 sc-service = { version = "0.8.0-rc6", default-features = false, features = ["test-helpers"], path = "../../service" }
 sc-network = { version = "0.8.0-rc6", path = "../../network" }
 sp-consensus = { version = "0.8.0-rc6", path = "../../../primitives/consensus/common" }
@@ -55,6 +40,6 @@
 sc-client-api = { version = "2.0.0-rc6", path = "../../api" }
 sc-block-builder = { version = "0.8.0-rc6", path = "../../block-builder" }
 sc-executor = { version = "0.8.0-rc6", path = "../../executor" }
+sc-keystore = { version = "2.0.0-rc6", path = "../../keystore" }
 sp-panic-handler = { version = "2.0.0-rc6", path = "../../../primitives/panic-handler" }
->>>>>>> 964a3a76
 parity-scale-codec = "1.3.4"