--- conflicted
+++ resolved
@@ -32,17 +32,9 @@
 use super::{AuthorityId, VoterSet, Round, SetId};
 
 enum Event {
-<<<<<<< HEAD
 	EventStream(mpsc::UnboundedSender<NetworkEvent>),
 	WriteNotification(network::PeerId, Vec<u8>),
-	Report(network::PeerId, i32),
-=======
-	MessagesFor(Hash, mpsc::UnboundedSender<network_gossip::TopicNotification>),
-	RegisterValidator(Arc<dyn network_gossip::Validator<Block>>),
-	GossipMessage(Hash, Vec<u8>, bool),
-	SendMessage(Vec<network::PeerId>, Vec<u8>),
 	Report(network::PeerId, network::ReputationChange),
->>>>>>> 042dc459
 	Announce(Hash),
 }
 
@@ -59,7 +51,7 @@
 		Box::new(rx)
 	}
 
-	fn report_peer(&self, who: network::PeerId, cost_benefit: i32) {
+	fn report_peer(&self, who: network::PeerId, cost_benefit: network::ReputationChange) {
 		let _ = self.sender.unbounded_send(Event::Report(who, cost_benefit));
 	}
 
@@ -71,15 +63,6 @@
 
 	fn register_notifications_protocol(&self, _: ConsensusEngineId) {}
 
-<<<<<<< HEAD
-=======
-	/// Report a peer's cost or benefit after some action.
-	fn report(&self, who: network::PeerId, cost_benefit: network::ReputationChange) {
-		let _ = self.sender.unbounded_send(Event::Report(who, cost_benefit));
-	}
-
-	/// Inform peers that a block with given hash should be downloaded.
->>>>>>> 042dc459
 	fn announce(&self, block: Hash, _associated_data: Vec<u8>) {
 		let _ = self.sender.unbounded_send(Event::Announce(block));
 	}
