// This file is part of Substrate.

// Copyright (C) 2018-2021 Parity Technologies (UK) Ltd.
// SPDX-License-Identifier: Apache-2.0

// Licensed under the Apache License, Version 2.0 (the "License");
// you may not use this file except in compliance with the License.
// You may obtain a copy of the License at
//
// 	http://www.apache.org/licenses/LICENSE-2.0
//
// Unless required by applicable law or agreed to in writing, software
// distributed under the License is distributed on an "AS IS" BASIS,
// WITHOUT WARRANTIES OR CONDITIONS OF ANY KIND, either express or implied.
// See the License for the specific language governing permissions and
// limitations under the License.

use crate::{
	BalanceOf, ContractInfo, ContractInfoOf, GenesisConfig, Module,
	RawAliveContractInfo, RawEvent, Config, Schedule, gas::Gas,
	Error, ConfigCache, RuntimeReturnCode, storage::Storage,
	chain_extension::{
		Result as ExtensionResult, Environment, ChainExtension, Ext, SysConfig, RetVal,
		UncheckedFrom, InitState, ReturnFlags,
	},
	exec::{AccountIdOf, Executable}, wasm::PrefabWasmModule,
};
use assert_matches::assert_matches;
use codec::Encode;
use sp_runtime::{
	traits::{BlakeTwo256, Hash, IdentityLookup, Convert},
	testing::{Header, H256},
	AccountId32, Perbill,
};
use sp_io::hashing::blake2_256;
use frame_support::{
	assert_ok, assert_err, assert_err_ignore_postinfo, impl_outer_dispatch, impl_outer_event,
	impl_outer_origin, parameter_types, StorageMap, assert_storage_noop,
	traits::{Currency, ReservableCurrency, OnInitialize},
	weights::{Weight, PostDispatchInfo, DispatchClass, constants::WEIGHT_PER_SECOND},
	dispatch::DispatchErrorWithPostInfo,
	storage::child,
};
use frame_system::{self as system, EventRecord, Phase};
use pretty_assertions::assert_eq;

mod contracts {
	// Re-export contents of the root. This basically
	// needs to give a name for the current crate.
	// This hack is required for `impl_outer_event!`.
	pub use super::super::*;
	pub use frame_support::impl_outer_event;
}

use pallet_balances as balances;

impl_outer_event! {
	pub enum MetaEvent for Test {
		system<T>,
		balances<T>,
		contracts<T>,
	}
}
impl_outer_origin! {
	pub enum Origin for Test where system = frame_system { }
}
impl_outer_dispatch! {
	pub enum Call for Test where origin: Origin {
		balances::Balances,
		contracts::Contracts,
	}
}

#[macro_use]
pub mod test_utils {
	use super::{Test, Balances};
	use crate::{
		ConfigCache,
		ContractInfoOf, CodeHash,
		storage::Storage,
		exec::{StorageKey, AccountIdOf},
	};
	use frame_support::{StorageMap, traits::Currency};

	pub fn set_storage(addr: &AccountIdOf<Test>, key: &StorageKey, value: Option<Vec<u8>>) {
		let contract_info = <ContractInfoOf::<Test>>::get(&addr).unwrap().get_alive().unwrap();
		Storage::<Test>::write(addr, &contract_info.trie_id, key, value).unwrap();
	}
	pub fn get_storage(addr: &AccountIdOf<Test>, key: &StorageKey) -> Option<Vec<u8>> {
		let contract_info = <ContractInfoOf::<Test>>::get(&addr).unwrap().get_alive().unwrap();
		Storage::<Test>::read(&contract_info.trie_id, key)
	}
	pub fn place_contract(address: &AccountIdOf<Test>, code_hash: CodeHash<Test>) {
		let trie_id = Storage::<Test>::generate_trie_id(address);
		set_balance(address, ConfigCache::<Test>::subsistence_threshold_uncached() * 10);
		Storage::<Test>::place_contract(&address, trie_id, code_hash).unwrap();
	}
	pub fn set_balance(who: &AccountIdOf<Test>, amount: u64) {
		let imbalance = Balances::deposit_creating(who, amount);
		drop(imbalance);
	}
	pub fn get_balance(who: &AccountIdOf<Test>) -> u64 {
		Balances::free_balance(who)
	}
	macro_rules! assert_return_code {
		( $x:expr , $y:expr $(,)? ) => {{
			use sp_std::convert::TryInto;
			assert_eq!(u32::from_le_bytes($x.data[..].try_into().unwrap()), $y as u32);
		}}
	}
	macro_rules! assert_refcount {
		( $code_hash:expr , $should:expr $(,)? ) => {{
			let is = crate::CodeStorage::<Test>::get($code_hash)
				.map(|m| m.refcount())
				.unwrap_or(0);
			assert_eq!(is, $should);
		}}
	}
}

thread_local! {
	static TEST_EXTENSION: sp_std::cell::RefCell<TestExtension> = Default::default();
}

pub struct TestExtension {
	enabled: bool,
	last_seen_buffer: Vec<u8>,
	last_seen_inputs: (u32, u32, u32, u32),
}

impl TestExtension {
	fn disable() {
		TEST_EXTENSION.with(|e| e.borrow_mut().enabled = false)
	}

	fn last_seen_buffer() -> Vec<u8> {
		TEST_EXTENSION.with(|e| e.borrow().last_seen_buffer.clone())
	}

	fn last_seen_inputs() -> (u32, u32, u32, u32) {
		TEST_EXTENSION.with(|e| e.borrow().last_seen_inputs.clone())
	}
}

impl Default for TestExtension {
	fn default() -> Self {
		Self {
			enabled: true,
			last_seen_buffer: vec![],
			last_seen_inputs: (0, 0, 0, 0),
		}
	}
}

impl ChainExtension for TestExtension {
	fn call<E: Ext>(func_id: u32, env: Environment<E, InitState>) -> ExtensionResult<RetVal>
	where
		<E::T as SysConfig>::AccountId: UncheckedFrom<<E::T as SysConfig>::Hash> + AsRef<[u8]>,
	{
		match func_id {
			0 => {
				let mut env = env.buf_in_buf_out();
				let input = env.read(2)?;
				env.write(&input, false, None)?;
				TEST_EXTENSION.with(|e| e.borrow_mut().last_seen_buffer = input);
				Ok(RetVal::Converging(func_id))
			},
			1 => {
				let env = env.only_in();
				TEST_EXTENSION.with(|e|
					e.borrow_mut().last_seen_inputs = (
						env.val0(), env.val1(), env.val2(), env.val3()
					)
				);
				Ok(RetVal::Converging(func_id))
			},
			2 => {
				let mut env = env.buf_in_buf_out();
				let weight = env.read(2)?[1].into();
				env.charge_weight(weight)?;
				Ok(RetVal::Converging(func_id))
			},
			3 => {
				Ok(RetVal::Diverging{
					flags: ReturnFlags::REVERT,
					data: vec![42, 99],
				})
			},
			_ => {
				panic!("Passed unknown func_id to test chain extension: {}", func_id);
			}
		}
	}

	fn enabled() -> bool {
		TEST_EXTENSION.with(|e| e.borrow().enabled)
	}
}

#[derive(Clone, Eq, PartialEq, Debug)]
pub struct Test;
parameter_types! {
	pub const BlockHashCount: u64 = 250;
	pub BlockWeights: frame_system::limits::BlockWeights =
		frame_system::limits::BlockWeights::simple_max(2 * WEIGHT_PER_SECOND);
	pub static ExistentialDeposit: u64 = 0;
}
impl frame_system::Config for Test {
	type BaseCallFilter = ();
	type BlockWeights = BlockWeights;
	type BlockLength = ();
	type DbWeight = ();
	type Origin = Origin;
	type Index = u64;
	type BlockNumber = u64;
	type Hash = H256;
	type Call = Call;
	type Hashing = BlakeTwo256;
	type AccountId = AccountId32;
	type Lookup = IdentityLookup<Self::AccountId>;
	type Header = Header;
	type Event = MetaEvent;
	type BlockHashCount = BlockHashCount;
	type Version = ();
	type PalletInfo = ();
	type AccountData = pallet_balances::AccountData<u64>;
	type OnNewAccount = ();
	type OnKilledAccount = ();
	type SystemWeightInfo = ();
	type SS58Prefix = ();
}
impl pallet_balances::Config for Test {
	type MaxLocks = ();
	type Balance = u64;
	type Event = MetaEvent;
	type DustRemoval = ();
	type ExistentialDeposit = ExistentialDeposit;
	type AccountStore = System;
	type WeightInfo = ();
}
parameter_types! {
	pub const MinimumPeriod: u64 = 1;
}
impl pallet_timestamp::Config for Test {
	type Moment = u64;
	type OnTimestampSet = ();
	type MinimumPeriod = MinimumPeriod;
	type WeightInfo = ();
}
parameter_types! {
	pub const SignedClaimHandicap: u64 = 2;
	pub const TombstoneDeposit: u64 = 16;
	pub const DepositPerContract: u64 = 8 * DepositPerStorageByte::get();
	pub const DepositPerStorageByte: u64 = 10_000;
	pub const DepositPerStorageItem: u64 = 10_000;
	pub RentFraction: Perbill = Perbill::from_rational_approximation(4u32, 10_000u32);
	pub const SurchargeReward: u64 = 500_000;
	pub const MaxDepth: u32 = 100;
	pub const MaxValueSize: u32 = 16_384;
	pub const DeletionQueueDepth: u32 = 1024;
	pub const DeletionWeightLimit: Weight = 500_000_000_000;
}

parameter_types! {
	pub const TransactionByteFee: u64 = 0;
}

impl Convert<Weight, BalanceOf<Self>> for Test {
	fn convert(w: Weight) -> BalanceOf<Self> {
		w
	}
}

impl Config for Test {
	type Time = Timestamp;
	type Randomness = Randomness;
	type Currency = Balances;
	type Event = MetaEvent;
	type RentPayment = ();
	type SignedClaimHandicap = SignedClaimHandicap;
	type TombstoneDeposit = TombstoneDeposit;
	type DepositPerContract = DepositPerContract;
	type DepositPerStorageByte = DepositPerStorageByte;
	type DepositPerStorageItem = DepositPerStorageItem;
	type RentFraction = RentFraction;
	type SurchargeReward = SurchargeReward;
	type MaxDepth = MaxDepth;
	type MaxValueSize = MaxValueSize;
	type WeightPrice = Self;
	type WeightInfo = ();
	type ChainExtension = TestExtension;
	type DeletionQueueDepth = DeletionQueueDepth;
	type DeletionWeightLimit = DeletionWeightLimit;
}

type Balances = pallet_balances::Module<Test>;
type Timestamp = pallet_timestamp::Module<Test>;
type Contracts = Module<Test>;
type System = frame_system::Module<Test>;
type Randomness = pallet_randomness_collective_flip::Module<Test>;

pub const ALICE: AccountId32 = AccountId32::new([1u8; 32]);
pub const BOB: AccountId32 = AccountId32::new([2u8; 32]);
pub const CHARLIE: AccountId32 = AccountId32::new([3u8; 32]);
pub const DJANGO: AccountId32 = AccountId32::new([4u8; 32]);

const GAS_LIMIT: Gas = 10_000_000_000;

pub struct ExtBuilder {
	existential_deposit: u64,
}
impl Default for ExtBuilder {
	fn default() -> Self {
		Self {
			existential_deposit: 1,
		}
	}
}
impl ExtBuilder {
	pub fn existential_deposit(mut self, existential_deposit: u64) -> Self {
		self.existential_deposit = existential_deposit;
		self
	}
	pub fn set_associated_consts(&self) {
		EXISTENTIAL_DEPOSIT.with(|v| *v.borrow_mut() = self.existential_deposit);
	}
	pub fn build(self) -> sp_io::TestExternalities {
		self.set_associated_consts();
		let mut t = frame_system::GenesisConfig::default().build_storage::<Test>().unwrap();
		pallet_balances::GenesisConfig::<Test> {
			balances: vec![],
		}.assimilate_storage(&mut t).unwrap();
		GenesisConfig {
			current_schedule: Schedule::<Test> {
				enable_println: true,
				..Default::default()
			},
		}.assimilate_storage(&mut t).unwrap();
		let mut ext = sp_io::TestExternalities::new(t);
		ext.execute_with(|| System::set_block_number(1));
		ext
	}
}

/// Load a given wasm module represented by a .wat file and returns a wasm binary contents along
/// with it's hash.
///
/// The fixture files are located under the `fixtures/` directory.
fn compile_module<T>(
	fixture_name: &str,
) -> wat::Result<(Vec<u8>, <T::Hashing as Hash>::Output)>
where
	T: frame_system::Config,
{
	let fixture_path = ["fixtures/", fixture_name, ".wat"].concat();
	let wasm_binary = wat::parse_file(fixture_path)?;
	let code_hash = T::Hashing::hash(&wasm_binary);
	Ok((wasm_binary, code_hash))
}

// Perform a call to a plain account.
// The actual transfer fails because we can only call contracts.
// Then we check that at least the base costs where charged (no runtime gas costs.)
#[test]
fn calling_plain_account_fails() {
	ExtBuilder::default().build().execute_with(|| {
		let _ = Balances::deposit_creating(&ALICE, 100_000_000);
		let base_cost = <<Test as crate::Config>::WeightInfo as crate::WeightInfo>::call();

		assert_eq!(
			Contracts::call(Origin::signed(ALICE), BOB, 0, GAS_LIMIT, Vec::new()),
			Err(
				DispatchErrorWithPostInfo {
					error: Error::<Test>::NotCallable.into(),
					post_info: PostDispatchInfo {
						actual_weight: Some(base_cost),
						pays_fee: Default::default(),
					},
				}
			)
		);
	});
}

#[test]
fn account_removal_does_not_remove_storage() {
	use self::test_utils::{set_storage, get_storage};

	ExtBuilder::default().existential_deposit(100).build().execute_with(|| {
		let trie_id1 = Storage::<Test>::generate_trie_id(&ALICE);
		let trie_id2 = Storage::<Test>::generate_trie_id(&BOB);
		let key1 = &[1; 32];
		let key2 = &[2; 32];

		// Set up two accounts with free balance above the existential threshold.
		{
			let alice_contract_info = ContractInfo::Alive(RawAliveContractInfo {
				trie_id: trie_id1.clone(),
				storage_size: 0,
				pair_count: 0,
				deduct_block: System::block_number(),
				code_hash: H256::repeat_byte(1),
				rent_allowance: 40,
				rent_payed: 0,
				last_write: None,
			});
			let _ = Balances::deposit_creating(&ALICE, 110);
			ContractInfoOf::<Test>::insert(ALICE, &alice_contract_info);
			set_storage(&ALICE, &key1, Some(b"1".to_vec()));
			set_storage(&ALICE, &key2, Some(b"2".to_vec()));

			let bob_contract_info = ContractInfo::Alive(RawAliveContractInfo {
				trie_id: trie_id2.clone(),
				storage_size: 0,
				pair_count: 0,
				deduct_block: System::block_number(),
				code_hash: H256::repeat_byte(2),
				rent_allowance: 40,
				rent_payed: 0,
				last_write: None,
			});
			let _ = Balances::deposit_creating(&BOB, 110);
			ContractInfoOf::<Test>::insert(BOB, &bob_contract_info);
			set_storage(&BOB, &key1, Some(b"3".to_vec()));
			set_storage(&BOB, &key2, Some(b"4".to_vec()));
		}

		// Transfer funds from ALICE account of such amount that after this transfer
		// the balance of the ALICE account will be below the existential threshold.
		//
		// This does not remove the contract storage as we are not notified about a
		// account removal. This cannot happen in reality because a contract can only
		// remove itself by `seal_terminate`. There is no external event that can remove
		// the account appart from that.
		assert_ok!(Balances::transfer(Origin::signed(ALICE), BOB, 20));

		// Verify that no entries are removed.
		{
			assert_eq!(
				get_storage(&ALICE, key1),
				Some(b"1".to_vec())
			);
			assert_eq!(
				get_storage(&ALICE, key2),
				Some(b"2".to_vec())
			);

			assert_eq!(
				get_storage(&BOB, key1),
				Some(b"3".to_vec())
			);
			assert_eq!(
				get_storage(&BOB, key2),
				Some(b"4".to_vec())
			);
		}
	});
}

#[test]
fn instantiate_and_call_and_deposit_event() {
	let (wasm, code_hash) = compile_module::<Test>("return_from_start_fn").unwrap();

	ExtBuilder::default()
		.existential_deposit(100)
		.build()
		.execute_with(|| {
			let _ = Balances::deposit_creating(&ALICE, 1_000_000);
			let subsistence = ConfigCache::<Test>::subsistence_threshold_uncached();

			// Check at the end to get hash on error easily
			let creation = Contracts::instantiate_with_code(
				Origin::signed(ALICE),
				subsistence * 100,
				GAS_LIMIT,
				wasm,
				vec![],
				vec![],
			);
			let addr = Contracts::contract_address(&ALICE, &code_hash, &[]);

			assert_eq!(System::events(), vec![
				EventRecord {
					phase: Phase::Initialization,
					event: MetaEvent::system(frame_system::Event::NewAccount(ALICE.clone())),
					topics: vec![],
				},
				EventRecord {
					phase: Phase::Initialization,
					event: MetaEvent::balances(
						pallet_balances::RawEvent::Endowed(ALICE, 1_000_000)
					),
					topics: vec![],
				},
				EventRecord {
					phase: Phase::Initialization,
					event: MetaEvent::system(frame_system::Event::NewAccount(addr.clone())),
					topics: vec![],
				},
				EventRecord {
					phase: Phase::Initialization,
					event: MetaEvent::balances(
						pallet_balances::RawEvent::Endowed(addr.clone(), subsistence * 100)
					),
					topics: vec![],
				},
				EventRecord {
					phase: Phase::Initialization,
					event: MetaEvent::balances(
						pallet_balances::RawEvent::Transfer(ALICE, addr.clone(), subsistence * 100)
					),
					topics: vec![],
				},
				EventRecord {
					phase: Phase::Initialization,
					event: MetaEvent::contracts(
						RawEvent::ContractEmitted(addr.clone(), vec![1, 2, 3, 4])
					),
					topics: vec![],
				},
				EventRecord {
					phase: Phase::Initialization,
					event: MetaEvent::contracts(RawEvent::Instantiated(ALICE, addr.clone())),
					topics: vec![],
				},
				EventRecord {
					phase: Phase::Initialization,
					event: MetaEvent::contracts(RawEvent::CodeStored(code_hash.into())),
					topics: vec![],
				},
			]);

			assert_ok!(creation);
			assert!(ContractInfoOf::<Test>::contains_key(&addr));
		});
}

#[test]
fn deposit_event_max_value_limit() {
	let (wasm, code_hash) = compile_module::<Test>("event_size").unwrap();

	ExtBuilder::default()
		.existential_deposit(50)
		.build()
		.execute_with(|| {
			// Create
			let _ = Balances::deposit_creating(&ALICE, 1_000_000);
			assert_ok!(Contracts::instantiate_with_code(
				Origin::signed(ALICE),
				30_000,
				GAS_LIMIT,
				wasm,
				vec![],
				vec![],
			));
			let addr = Contracts::contract_address(&ALICE, &code_hash, &[]);

			// Call contract with allowed storage value.
			assert_ok!(Contracts::call(
				Origin::signed(ALICE),
				addr.clone(),
				0,
				GAS_LIMIT * 2, // we are copying a huge buffer,
				<Test as Config>::MaxValueSize::get().encode(),
			));

			// Call contract with too large a storage value.
			assert_err_ignore_postinfo!(
				Contracts::call(
					Origin::signed(ALICE),
					addr,
					0,
					GAS_LIMIT,
					(<Test as Config>::MaxValueSize::get() + 1).encode(),
				),
				Error::<Test>::ValueTooLarge,
			);
		});
}

#[test]
fn run_out_of_gas() {
	let (wasm, code_hash) = compile_module::<Test>("run_out_of_gas").unwrap();
	let subsistence = ConfigCache::<Test>::subsistence_threshold_uncached();

	ExtBuilder::default()
		.existential_deposit(50)
		.build()
		.execute_with(|| {
			let _ = Balances::deposit_creating(&ALICE, 1_000_000);

			assert_ok!(Contracts::instantiate_with_code(
				Origin::signed(ALICE),
				100 * subsistence,
				GAS_LIMIT,
				wasm,
				vec![],
				vec![],
			));
			let addr = Contracts::contract_address(&ALICE, &code_hash, &[]);

			// Call the contract with a fixed gas limit. It must run out of gas because it just
			// loops forever.
			assert_err_ignore_postinfo!(
				Contracts::call(
					Origin::signed(ALICE),
					addr, // newly created account
					0,
					67_500_000,
					vec![],
				),
				Error::<Test>::OutOfGas,
			);
		});
}

/// Input data for each call in set_rent code
mod call {
	use super::{AccountIdOf, Test};
	pub fn set_storage_4_byte() -> Vec<u8> { 0u32.to_le_bytes().to_vec() }
	pub fn remove_storage_4_byte() -> Vec<u8> { 1u32.to_le_bytes().to_vec() }
	#[allow(dead_code)]
	pub fn transfer(to: &AccountIdOf<Test>) -> Vec<u8> {
		2u32.to_le_bytes().iter().chain(AsRef::<[u8]>::as_ref(to)).cloned().collect()
	}
	pub fn null() -> Vec<u8> { 3u32.to_le_bytes().to_vec() }
}

#[test]
fn storage_size() {
	let (wasm, code_hash) = compile_module::<Test>("set_rent").unwrap();

	// Storage size
	ExtBuilder::default()
		.existential_deposit(50)
		.build()
		.execute_with(|| {
			// Create
			let _ = Balances::deposit_creating(&ALICE, 1_000_000);
			assert_ok!(Contracts::instantiate_with_code(
				Origin::signed(ALICE),
				30_000,
				GAS_LIMIT,
				wasm,
				// rent_allowance
				<Test as pallet_balances::Config>::Balance::from(10_000u32).encode(),
				vec![],
			));
			let addr = Contracts::contract_address(&ALICE, &code_hash, &[]);
			let bob_contract = ContractInfoOf::<Test>::get(&addr)
				.unwrap()
				.get_alive()
				.unwrap();
			assert_eq!(
				bob_contract.storage_size,
				4
			);
			assert_eq!(
				bob_contract.pair_count,
				1,
			);

			assert_ok!(Contracts::call(
				Origin::signed(ALICE),
				addr.clone(),
				0,
				GAS_LIMIT,
				call::set_storage_4_byte()
			));
			let bob_contract = ContractInfoOf::<Test>::get(&addr)
				.unwrap()
				.get_alive()
				.unwrap();
			assert_eq!(
				bob_contract.storage_size,
				4 + 4
			);
			assert_eq!(
				bob_contract.pair_count,
				2,
			);

			assert_ok!(Contracts::call(
				Origin::signed(ALICE),
				addr.clone(),
				0,
				GAS_LIMIT,
				call::remove_storage_4_byte()
			));
			let bob_contract = ContractInfoOf::<Test>::get(&addr)
				.unwrap()
				.get_alive()
				.unwrap();
			assert_eq!(
				bob_contract.storage_size,
				4
			);
			assert_eq!(
				bob_contract.pair_count,
				1,
			);
		});
}

#[test]
fn empty_kv_pairs() {
	let (wasm, code_hash) = compile_module::<Test>("set_empty_storage").unwrap();

	ExtBuilder::default()
		.build()
		.execute_with(|| {
			let _ = Balances::deposit_creating(&ALICE, 1_000_000);
			assert_ok!(Contracts::instantiate_with_code(
				Origin::signed(ALICE),
				30_000,
				GAS_LIMIT,
				wasm,
				vec![],
				vec![],
			));
			let addr = Contracts::contract_address(&ALICE, &code_hash, &[]);
			let bob_contract = ContractInfoOf::<Test>::get(&addr)
				.unwrap()
				.get_alive()
				.unwrap();

			assert_eq!(
				bob_contract.storage_size,
				0,
			);
			assert_eq!(
				bob_contract.pair_count,
				1,
			);
		});
}

fn initialize_block(number: u64) {
	System::initialize(
		&number,
		&[0u8; 32].into(),
		&Default::default(),
		Default::default(),
	);
}

#[test]
fn deduct_blocks() {
	let (wasm, code_hash) = compile_module::<Test>("set_rent").unwrap();
	let endowment: BalanceOf<Test> = 100_000;
	let allowance: BalanceOf<Test> = 70_000;

	ExtBuilder::default()
		.existential_deposit(50)
		.build()
		.execute_with(|| {
			// Create
			let _ = Balances::deposit_creating(&ALICE, 1_000_000);
			assert_ok!(Contracts::instantiate_with_code(
				Origin::signed(ALICE),
				endowment,
				GAS_LIMIT,
				wasm,
				allowance.encode(),
				vec![],
			));
			let addr = Contracts::contract_address(&ALICE, &code_hash, &[]);
			let contract = ContractInfoOf::<Test>::get(&addr).unwrap().get_alive().unwrap();
			let code_len: BalanceOf<Test> =
				PrefabWasmModule::<Test>::from_storage_noinstr(contract.code_hash)
					.unwrap()
					.occupied_storage()
					.into();

			// The instantiation deducted the rent for one block immediately
			let rent0 = <Test as Config>::RentFraction::get()
				// (base_deposit(8) + bytes in storage(4) + size of code) * byte_price
				// + 1 storage item (10_000) - free_balance
				.mul_ceil((8 + 4 + code_len) * 10_000 + 10_000 - endowment)
				// blocks to rent
				* 1;
			assert!(rent0 > 0);
			assert_eq!(contract.rent_allowance, allowance - rent0);
			assert_eq!(contract.deduct_block, 1);
			assert_eq!(Balances::free_balance(&addr), endowment - rent0);

			// Advance 4 blocks
			initialize_block(5);

			// Trigger rent through call
			assert_ok!(
				Contracts::call(Origin::signed(ALICE), addr.clone(), 0, GAS_LIMIT, call::null())
			);

			// Check result
			let rent = <Test as Config>::RentFraction::get()
				.mul_ceil((8 + 4 + code_len) * 10_000 + 10_000 - (endowment - rent0))
				* 4;
			let contract = ContractInfoOf::<Test>::get(&addr).unwrap().get_alive().unwrap();
			assert_eq!(contract.rent_allowance, allowance - rent0 - rent);
			assert_eq!(contract.deduct_block, 5);
			assert_eq!(Balances::free_balance(&addr), endowment - rent0 - rent);

			// Advance 2 blocks more
			initialize_block(7);

			// Trigger rent through call
			assert_ok!(
				Contracts::call(Origin::signed(ALICE), addr.clone(), 0, GAS_LIMIT, call::null())
			);

			// Check result
			let rent_2 = <Test as Config>::RentFraction::get()
				.mul_ceil((8 + 4 + code_len) * 10_000 + 10_000 - (endowment - rent0 - rent))
				* 2;
			let contract = ContractInfoOf::<Test>::get(&addr).unwrap().get_alive().unwrap();
			assert_eq!(contract.rent_allowance, allowance - rent0 - rent - rent_2);
			assert_eq!(contract.deduct_block, 7);
			assert_eq!(Balances::free_balance(&addr), endowment - rent0 - rent - rent_2);

			// Second call on same block should have no effect on rent
			assert_ok!(
				Contracts::call(Origin::signed(ALICE), addr.clone(), 0, GAS_LIMIT, call::null())
			);
			let contract = ContractInfoOf::<Test>::get(&addr).unwrap().get_alive().unwrap();
			assert_eq!(contract.rent_allowance, allowance - rent0 - rent - rent_2);
			assert_eq!(contract.deduct_block, 7);
			assert_eq!(Balances::free_balance(&addr), endowment - rent0 - rent - rent_2)
		});
}

#[test]
fn inherent_claim_surcharge_contract_removals() {
	removals(|addr| Contracts::claim_surcharge(Origin::none(), addr, Some(ALICE)).is_ok());
}

#[test]
fn signed_claim_surcharge_contract_removals() {
	removals(|addr| Contracts::claim_surcharge(Origin::signed(ALICE), addr, None).is_ok());
}

#[test]
fn claim_surcharge_malus() {
	// Test surcharge malus for inherent
	claim_surcharge(8, |addr| Contracts::claim_surcharge(Origin::none(), addr, Some(ALICE)).is_ok(), true);
	claim_surcharge(7, |addr| Contracts::claim_surcharge(Origin::none(), addr, Some(ALICE)).is_ok(), true);
	claim_surcharge(6, |addr| Contracts::claim_surcharge(Origin::none(), addr, Some(ALICE)).is_ok(), true);
	claim_surcharge(5, |addr| Contracts::claim_surcharge(Origin::none(), addr, Some(ALICE)).is_ok(), false);

	// Test surcharge malus for signed
	claim_surcharge(8, |addr| Contracts::claim_surcharge(Origin::signed(ALICE), addr, None).is_ok(), true);
	claim_surcharge(7, |addr| Contracts::claim_surcharge(Origin::signed(ALICE), addr, None).is_ok(), false);
	claim_surcharge(6, |addr| Contracts::claim_surcharge(Origin::signed(ALICE), addr, None).is_ok(), false);
	claim_surcharge(5, |addr| Contracts::claim_surcharge(Origin::signed(ALICE), addr, None).is_ok(), false);
}

/// Claim surcharge with the given trigger_call at the given blocks.
/// If `removes` is true then assert that the contract is a tombstone.
fn claim_surcharge(blocks: u64, trigger_call: impl Fn(AccountIdOf<Test>) -> bool, removes: bool) {
	let (wasm, code_hash) = compile_module::<Test>("set_rent").unwrap();

	ExtBuilder::default()
		.existential_deposit(50)
		.build()
		.execute_with(|| {
			// Create
			let _ = Balances::deposit_creating(&ALICE, 1_000_000);
			assert_ok!(Contracts::instantiate_with_code(
				Origin::signed(ALICE),
				100_000,
				GAS_LIMIT,
				wasm,
				<Test as pallet_balances::Config>::Balance::from(30_000u32).encode(), // rent allowance
				vec![],
			));
			let addr = Contracts::contract_address(&ALICE, &code_hash, &[]);

			// Advance blocks
			initialize_block(blocks);

			// Trigger rent through call
			assert_eq!(trigger_call(addr.clone()), removes);

			if removes {
				assert!(ContractInfoOf::<Test>::get(&addr).unwrap().get_tombstone().is_some());
			} else {
				assert!(ContractInfoOf::<Test>::get(&addr).unwrap().get_alive().is_some());
			}
		});
}

/// Test for all kind of removals for the given trigger:
/// * if balance is reached and balance > subsistence threshold
/// * if allowance is exceeded
/// * if balance is reached and balance < subsistence threshold
///	    * this case cannot be triggered by a contract: we check whether a tombstone is left
fn removals(trigger_call: impl Fn(AccountIdOf<Test>) -> bool) {
	let (wasm, code_hash) = compile_module::<Test>("set_rent").unwrap();

	// Balance reached and superior to subsistence threshold
	ExtBuilder::default()
		.existential_deposit(50)
		.build()
		.execute_with(|| {
			// Create
			let _ = Balances::deposit_creating(&ALICE, 1_000_000);
			assert_ok!(Contracts::instantiate_with_code(
				Origin::signed(ALICE),
				70_000,
				GAS_LIMIT,
				wasm.clone(),
				<Test as pallet_balances::Config>::Balance::from(100_000u32).encode(), // rent allowance
				vec![],
			));
			let addr = Contracts::contract_address(&ALICE, &code_hash, &[]);
			let allowance = ContractInfoOf::<Test>::get(&addr)
				.unwrap().get_alive().unwrap().rent_allowance;
			let balance = Balances::free_balance(&addr);

			let subsistence_threshold = ConfigCache::<Test>::subsistence_threshold_uncached();

			// Trigger rent must have no effect
			assert!(!trigger_call(addr.clone()));
			assert_eq!(
				ContractInfoOf::<Test>::get(&addr).unwrap().get_alive().unwrap().rent_allowance,
				allowance,
			);
			assert_eq!(Balances::free_balance(&addr), balance);

			// Advance blocks
			initialize_block(27);

			// Trigger rent through call (should remove the contract)
			assert!(trigger_call(addr.clone()));
			assert!(ContractInfoOf::<Test>::get(&addr).unwrap().get_tombstone().is_some());
			assert_eq!(Balances::free_balance(&addr), subsistence_threshold);

			// Advance blocks
			initialize_block(30);

			// Trigger rent must have no effect
			assert!(!trigger_call(addr.clone()));
			assert!(ContractInfoOf::<Test>::get(&addr).unwrap().get_tombstone().is_some());
			assert_eq!(Balances::free_balance(&addr), subsistence_threshold);
		});

	// Allowance exceeded
	ExtBuilder::default()
		.existential_deposit(50)
		.build()
		.execute_with(|| {
			// Create
			let _ = Balances::deposit_creating(&ALICE, 1_000_000);
			assert_ok!(Contracts::instantiate_with_code(
				Origin::signed(ALICE),
				100_000,
				GAS_LIMIT,
				wasm.clone(),
				<Test as pallet_balances::Config>::Balance::from(70_000u32).encode(), // rent allowance
				vec![],
			));
			let addr = Contracts::contract_address(&ALICE, &code_hash, &[]);
			let allowance = ContractInfoOf::<Test>::get(&addr)
				.unwrap().get_alive().unwrap().rent_allowance;
			let balance = Balances::free_balance(&addr);

			// Trigger rent must have no effect
			assert!(!trigger_call(addr.clone()));
			assert_eq!(
				ContractInfoOf::<Test>::get(&addr)
					.unwrap()
					.get_alive()
					.unwrap()
					.rent_allowance,
				allowance,
			);
			assert_eq!(Balances::free_balance(&addr), balance);

			// Advance blocks
			initialize_block(27);

			// Trigger rent through call
			assert!(trigger_call(addr.clone()));
			assert!(ContractInfoOf::<Test>::get(&addr)
				.unwrap()
				.get_tombstone()
				.is_some());
			// Balance should be initial balance - initial rent_allowance
			assert_eq!(Balances::free_balance(&addr), 30_000);

			// Advance blocks
			initialize_block(20);

			// Trigger rent must have no effect
			assert!(!trigger_call(addr.clone()));
			assert!(ContractInfoOf::<Test>::get(&addr)
				.unwrap()
				.get_tombstone()
				.is_some());
			assert_eq!(Balances::free_balance(&addr), 30_000);
		});

	// Balance reached and inferior to subsistence threshold
	ExtBuilder::default()
		.existential_deposit(50)
		.build()
		.execute_with(|| {
			// Create
			let subsistence_threshold = ConfigCache::<Test>::subsistence_threshold_uncached();
			let _ = Balances::deposit_creating(&ALICE, subsistence_threshold * 1000);
			assert_ok!(Contracts::instantiate_with_code(
				Origin::signed(ALICE),
				subsistence_threshold * 100,
				GAS_LIMIT,
				wasm,
				(subsistence_threshold * 100).encode(), // rent allowance
				vec![],
			));
			let addr = Contracts::contract_address(&ALICE, &code_hash, &[]);
			let allowance = ContractInfoOf::<Test>::get(&addr)
				.unwrap().get_alive().unwrap().rent_allowance;
			let balance = Balances::free_balance(&addr);

			// Trigger rent must have no effect
			assert!(!trigger_call(addr.clone()));
			assert_eq!(
				ContractInfoOf::<Test>::get(&addr)
					.unwrap()
					.get_alive()
					.unwrap()
					.rent_allowance,
				allowance,
			);
			assert_eq!(
				Balances::free_balance(&addr),
				balance,
			);

			// Make contract have exactly the subsistence threshold
			Balances::make_free_balance_be(&addr, subsistence_threshold);
			assert_eq!(Balances::free_balance(&addr), subsistence_threshold);

			// Advance blocks (should remove as balance is exactly subsistence)
			initialize_block(10);

			// Trigger rent through call
			assert!(trigger_call(addr.clone()));
			assert_matches!(ContractInfoOf::<Test>::get(&addr), Some(ContractInfo::Tombstone(_)));
			assert_eq!(Balances::free_balance(&addr), subsistence_threshold);

			// Advance blocks
			initialize_block(20);

			// Trigger rent must have no effect
			assert!(!trigger_call(addr.clone()));
			assert_matches!(ContractInfoOf::<Test>::get(&addr), Some(ContractInfo::Tombstone(_)));
			assert_eq!(Balances::free_balance(&addr), subsistence_threshold);
		});
}

#[test]
fn call_removed_contract() {
	let (wasm, code_hash) = compile_module::<Test>("set_rent").unwrap();

	// Balance reached and superior to subsistence threshold
	ExtBuilder::default()
		.existential_deposit(50)
		.build()
		.execute_with(|| {
			// Create
			let _ = Balances::deposit_creating(&ALICE, 1_000_000);
			assert_ok!(Contracts::instantiate_with_code(
				Origin::signed(ALICE),
				30_000,
				GAS_LIMIT,
				wasm,
				// rent allowance
				<Test as pallet_balances::Config>::Balance::from(10_000u32).encode(),
				vec![],
			));
			let addr = Contracts::contract_address(&ALICE, &code_hash, &[]);

			// Calling contract should succeed.
			assert_ok!(
				Contracts::call(Origin::signed(ALICE), addr.clone(), 0, GAS_LIMIT, call::null())
			);

			// Advance blocks
			initialize_block(27);

			// Calling contract should deny access because rent cannot be paid.
			assert_err_ignore_postinfo!(
				Contracts::call(Origin::signed(ALICE), addr.clone(), 0, GAS_LIMIT, call::null()),
				Error::<Test>::NotCallable
			);
			// No event is generated because the contract is not actually removed.
			assert_eq!(System::events(), vec![]);

			// Subsequent contract calls should also fail.
			assert_err_ignore_postinfo!(
				Contracts::call(Origin::signed(ALICE), addr.clone(), 0, GAS_LIMIT, call::null()),
				Error::<Test>::NotCallable
			);

			// A snitch can now remove the contract
			assert_ok!(Contracts::claim_surcharge(Origin::none(), addr.clone(), Some(ALICE)));
			assert!(ContractInfoOf::<Test>::get(&addr).unwrap().get_tombstone().is_some());
		})
}

#[test]
fn default_rent_allowance_on_instantiate() {
	let (wasm, code_hash) = compile_module::<Test>("check_default_rent_allowance").unwrap();

	ExtBuilder::default()
		.existential_deposit(50)
		.build()
		.execute_with(|| {
			// Create
			let _ = Balances::deposit_creating(&ALICE, 1_000_000);
			assert_ok!(Contracts::instantiate_with_code(
				Origin::signed(ALICE),
				30_000,
				GAS_LIMIT,
				wasm,
				vec![],
				vec![],
			));
			let addr = Contracts::contract_address(&ALICE, &code_hash, &[]);
			let contract = ContractInfoOf::<Test>::get(&addr).unwrap().get_alive().unwrap();
			let code_len: BalanceOf<Test> =
			PrefabWasmModule::<Test>::from_storage_noinstr(contract.code_hash)
				.unwrap()
				.occupied_storage()
				.into();

			// The instantiation deducted the rent for one block immediately
			let first_rent = <Test as Config>::RentFraction::get()
				// (base_deposit(8) + code_len) * byte_price - free_balance
				.mul_ceil((8 + code_len) * 10_000 - 30_000)
				// blocks to rent
				* 1;
			assert_eq!(contract.rent_allowance, <BalanceOf<Test>>::max_value() - first_rent);

			// Advance blocks
			initialize_block(5);

			// Trigger rent through call
			assert_ok!(
				Contracts::call(Origin::signed(ALICE), addr.clone(), 0, GAS_LIMIT, call::null())
			);

			// Check contract is still alive
			let contract = ContractInfoOf::<Test>::get(&addr).unwrap().get_alive();
			assert!(contract.is_some())
		});
}

#[test]
fn restorations_dirty_storage_and_different_storage() {
	restoration(true, true, false);
}

#[test]
fn restorations_dirty_storage() {
	restoration(false, true, false);
}

#[test]
fn restoration_different_storage() {
	restoration(true, false, false);
}

#[test]
fn restoration_code_evicted() {
	restoration(false, false, true);
}

#[test]
fn restoration_success() {
	restoration(false, false, false);
}

fn restoration(
	test_different_storage: bool,
	test_restore_to_with_dirty_storage: bool,
	test_code_evicted: bool
) {
	let (set_rent_wasm, set_rent_code_hash) = compile_module::<Test>("set_rent").unwrap();
	let (restoration_wasm, restoration_code_hash) = compile_module::<Test>("restoration").unwrap();
	let allowance: <Test as pallet_balances::Config>::Balance = 10_000;

	ExtBuilder::default()
		.existential_deposit(50)
		.build()
		.execute_with(|| {
			let _ = Balances::deposit_creating(&ALICE, 1_000_000);

			// Create an account with address `BOB` with code `CODE_SET_RENT`.
			// The input parameter sets the rent allowance to 0.
			assert_ok!(Contracts::instantiate_with_code(
				Origin::signed(ALICE),
				30_000,
				GAS_LIMIT,
				set_rent_wasm.clone(),
				allowance.encode(),
				vec![],
			));
			let addr_bob = Contracts::contract_address(&ALICE, &set_rent_code_hash, &[]);

			let mut events = vec![
				EventRecord {
					phase: Phase::Initialization,
					event: MetaEvent::system(frame_system::Event::NewAccount(ALICE)),
					topics: vec![],
				},
				EventRecord {
					phase: Phase::Initialization,
					event: MetaEvent::balances(
						pallet_balances::RawEvent::Endowed(ALICE, 1_000_000)
					),
					topics: vec![],
				},
				EventRecord {
					phase: Phase::Initialization,
					event: MetaEvent::system(frame_system::Event::NewAccount(addr_bob.clone())),
					topics: vec![],
				},
				EventRecord {
					phase: Phase::Initialization,
					event: MetaEvent::balances(
						pallet_balances::RawEvent::Endowed(addr_bob.clone(), 30_000)
					),
					topics: vec![],
				},
				EventRecord {
					phase: Phase::Initialization,
					event: MetaEvent::balances(
						pallet_balances::RawEvent::Transfer(ALICE, addr_bob.clone(), 30_000)
					),
					topics: vec![],
				},
				EventRecord {
					phase: Phase::Initialization,
					event: MetaEvent::contracts(RawEvent::Instantiated(ALICE, addr_bob.clone())),
					topics: vec![],
				},
				EventRecord {
					phase: Phase::Initialization,
					event: MetaEvent::contracts(RawEvent::CodeStored(set_rent_code_hash.into())),
					topics: vec![],
				},
			];

			// Create another contract from the same code in order to increment the codes
			// refcounter so that it stays on chain.
			if !test_code_evicted {
				assert_ok!(Contracts::instantiate_with_code(
					Origin::signed(ALICE),
					20_000,
					GAS_LIMIT,
					set_rent_wasm,
					allowance.encode(),
					vec![1],
				));
				assert_refcount!(set_rent_code_hash, 2);
				let addr_dummy = Contracts::contract_address(&ALICE, &set_rent_code_hash, &[1]);
				events.extend([
					EventRecord {
						phase: Phase::Initialization,
						event: MetaEvent::system(frame_system::Event::NewAccount(addr_dummy.clone())),
						topics: vec![],
					},
					EventRecord {
						phase: Phase::Initialization,
						event: MetaEvent::balances(
							pallet_balances::RawEvent::Endowed(addr_dummy.clone(), 20_000)
						),
						topics: vec![],
					},
					EventRecord {
						phase: Phase::Initialization,
						event: MetaEvent::balances(
							pallet_balances::RawEvent::Transfer(ALICE, addr_dummy.clone(), 20_000)
						),
						topics: vec![],
					},
					EventRecord {
						phase: Phase::Initialization,
						event: MetaEvent::contracts(RawEvent::Instantiated(ALICE, addr_dummy.clone())),
						topics: vec![],
					},
				].iter().cloned());
			}

			assert_eq!(System::events(), events);

			// Check if `BOB` was created successfully and that the rent allowance is below what
			// we specified as the first rent was already collected.
			let bob_contract = ContractInfoOf::<Test>::get(&addr_bob).unwrap().get_alive().unwrap();
			assert!(bob_contract.rent_allowance < allowance);

			if test_different_storage {
				assert_ok!(Contracts::call(
					Origin::signed(ALICE),
					addr_bob.clone(), 0, GAS_LIMIT,
					call::set_storage_4_byte())
				);
			}

			// Advance blocks in order to make the contract run out of money for rent.
			initialize_block(27);

			// Call `BOB`, which makes it pay rent. Since the rent allowance is set to 20_000
			// we expect that it is no longer callable but keeps existing until someone
			// calls `claim_surcharge`.
			assert_err_ignore_postinfo!(
				Contracts::call(
					Origin::signed(ALICE), addr_bob.clone(), 0, GAS_LIMIT, call::null()
				),
				Error::<Test>::NotCallable
			);
			assert!(System::events().is_empty());
			assert!(ContractInfoOf::<Test>::get(&addr_bob).unwrap().get_alive().is_some());
			assert_ok!(Contracts::claim_surcharge(Origin::none(), addr_bob.clone(), Some(ALICE)));
			assert!(ContractInfoOf::<Test>::get(&addr_bob).unwrap().get_tombstone().is_some());
<<<<<<< HEAD
			if test_code_evicted {
				assert_refcount!(set_rent_code_hash, 0);
			} else {
				assert_refcount!(set_rent_code_hash, 1);
			}
=======
			assert_eq!(System::events(), vec![
				EventRecord {
					phase: Phase::Initialization,
					event: MetaEvent::contracts(
						RawEvent::Evicted(addr_bob.clone())
					),
					topics: vec![],
				},
			]);
>>>>>>> b201d7c8

			// Create another account with the address `DJANGO` with `CODE_RESTORATION`.
			//
			// Note that we can't use `ALICE` for creating `DJANGO` so we create yet another
			// account `CHARLIE` and create `DJANGO` with it.
			let _ = Balances::deposit_creating(&CHARLIE, 1_000_000);
			assert_ok!(Contracts::instantiate_with_code(
				Origin::signed(CHARLIE),
				30_000,
				GAS_LIMIT,
				restoration_wasm,
				vec![],
				vec![],
			));
			let addr_django = Contracts::contract_address(&CHARLIE, &restoration_code_hash, &[]);

			// Before performing a call to `DJANGO` save its original trie id.
			let django_trie_id = ContractInfoOf::<Test>::get(&addr_django).unwrap()
				.get_alive().unwrap().trie_id;

			// The trie is regarded as 'dirty' when it was written to in the current block.
			if !test_restore_to_with_dirty_storage {
				// Advance 1 block.
				initialize_block(28);
			}

			// Perform a call to `DJANGO`. This should either perform restoration successfully or
			// fail depending on the test parameters.
			let perform_the_restoration = || {
				Contracts::call(
					Origin::signed(ALICE),
					addr_django.clone(),
					0,
					GAS_LIMIT,
					set_rent_code_hash
						.as_ref()
						.iter()
						.chain(AsRef::<[u8]>::as_ref(&addr_bob))
						.cloned()
						.collect(),
				)
			};

			// The key that is used in the restorer contract but is not in the target contract.
			// Is supplied as delta to the restoration. We need it to check whether the key
			// is properly removed on success but still there on failure.
			let delta_key = {
				let mut key = [0u8; 32];
				key[0] = 1;
				key
			};

			if test_different_storage || test_restore_to_with_dirty_storage || test_code_evicted {
				// Parametrization of the test imply restoration failure. Check that `DJANGO` aka
				// restoration contract is still in place and also that `BOB` doesn't exist.
				let result = perform_the_restoration();
				assert!(ContractInfoOf::<Test>::get(&addr_bob).unwrap().get_tombstone().is_some());
				let django_contract = ContractInfoOf::<Test>::get(&addr_django).unwrap()
					.get_alive().unwrap();
				assert_eq!(django_contract.storage_size, 8);
				assert_eq!(django_contract.trie_id, django_trie_id);
				assert_eq!(django_contract.deduct_block, System::block_number());
				assert_eq!(
					Storage::<Test>::read(&django_trie_id, &delta_key),
					Some(vec![40, 0, 0, 0]),
				);
				match (
					test_different_storage,
					test_restore_to_with_dirty_storage,
					test_code_evicted
				) {
					(true, false, false) => {
						assert_err_ignore_postinfo!(
							result, Error::<Test>::InvalidTombstone,
						);
						assert_eq!(System::events(), vec![]);
					}
					(_, true, false) => {
						assert_err_ignore_postinfo!(
							result, Error::<Test>::InvalidContractOrigin,
						);
						assert_eq!(System::events(), vec![
							EventRecord {
								phase: Phase::Initialization,
								event: MetaEvent::contracts(RawEvent::Evicted(addr_bob)),
								topics: vec![],
							},
							EventRecord {
								phase: Phase::Initialization,
								event: MetaEvent::system(frame_system::Event::NewAccount(CHARLIE)),
								topics: vec![],
							},
							EventRecord {
								phase: Phase::Initialization,
								event: MetaEvent::balances(pallet_balances::RawEvent::Endowed(CHARLIE, 1_000_000)),
								topics: vec![],
							},
							EventRecord {
								phase: Phase::Initialization,
								event: MetaEvent::system(frame_system::Event::NewAccount(addr_django.clone())),
								topics: vec![],
							},
							EventRecord {
								phase: Phase::Initialization,
								event: MetaEvent::balances(pallet_balances::RawEvent::Endowed(addr_django.clone(), 30_000)),
								topics: vec![],
							},
							EventRecord {
								phase: Phase::Initialization,
								event: MetaEvent::balances(
									pallet_balances::RawEvent::Transfer(CHARLIE, addr_django.clone(), 30_000)
								),
								topics: vec![],
							},
							EventRecord {
								phase: Phase::Initialization,
								event: MetaEvent::contracts(RawEvent::Instantiated(CHARLIE, addr_django.clone())),
								topics: vec![],
							},
							EventRecord {
								phase: Phase::Initialization,
								event: MetaEvent::contracts(RawEvent::CodeStored(restoration_code_hash)),
								topics: vec![],
							},
						]);
					},
					(false, false, true) => {
						assert_err_ignore_postinfo!(
							result, Error::<Test>::CodeNotFound,
						);
						assert_refcount!(set_rent_code_hash, 0);
						assert_eq!(System::events(), vec![]);
					},
					_ => unreachable!(),
				}
			} else {
				assert_ok!(perform_the_restoration());
				assert_refcount!(set_rent_code_hash, 2);

				// Here we expect that the restoration is succeeded. Check that the restoration
				// contract `DJANGO` ceased to exist and that `BOB` returned back.
				let bob_contract = ContractInfoOf::<Test>::get(&addr_bob).unwrap()
					.get_alive().unwrap();
				assert_eq!(bob_contract.rent_allowance, 50);
				assert_eq!(bob_contract.storage_size, 4);
				assert_eq!(bob_contract.trie_id, django_trie_id);
				assert_eq!(bob_contract.deduct_block, System::block_number());
				assert!(ContractInfoOf::<Test>::get(&addr_django).is_none());
				assert_matches!(Storage::<Test>::read(&django_trie_id, &delta_key), None);
				assert_eq!(System::events(), vec![
					EventRecord {
						phase: Phase::Initialization,
						event: MetaEvent::contracts(RawEvent::CodeRemoved(restoration_code_hash)),
						topics: vec![],
					},
					EventRecord {
						phase: Phase::Initialization,
						event: MetaEvent::system(system::Event::KilledAccount(addr_django.clone())),
						topics: vec![],
					},
					EventRecord {
						phase: Phase::Initialization,
						event: MetaEvent::contracts(
							RawEvent::Restored(addr_django, addr_bob, bob_contract.code_hash, 50)
						),
						topics: vec![],
					},
				]);
			}
		});
}

#[test]
fn storage_max_value_limit() {
	let (wasm, code_hash) = compile_module::<Test>("storage_size").unwrap();

	ExtBuilder::default()
		.existential_deposit(50)
		.build()
		.execute_with(|| {
			// Create
			let _ = Balances::deposit_creating(&ALICE, 1_000_000);
			assert_ok!(Contracts::instantiate_with_code(
				Origin::signed(ALICE),
				30_000,
				GAS_LIMIT,
				wasm,
				vec![],
				vec![],
			));
			let addr = Contracts::contract_address(&ALICE, &code_hash, &[]);
			ContractInfoOf::<Test>::get(&addr).unwrap().get_alive().unwrap();

			// Call contract with allowed storage value.
			assert_ok!(Contracts::call(
				Origin::signed(ALICE),
				addr.clone(),
				0,
				GAS_LIMIT * 2, // we are copying a huge buffer
				<Test as Config>::MaxValueSize::get().encode(),
			));

			// Call contract with too large a storage value.
			assert_err_ignore_postinfo!(
				Contracts::call(
					Origin::signed(ALICE),
					addr,
					0,
					GAS_LIMIT,
					(<Test as Config>::MaxValueSize::get() + 1).encode(),
				),
				Error::<Test>::ValueTooLarge,
			);
		});
}

#[test]
fn deploy_and_call_other_contract() {
	let (callee_wasm, callee_code_hash) = compile_module::<Test>("return_with_data").unwrap();
	let (caller_wasm, caller_code_hash) = compile_module::<Test>("caller_contract").unwrap();

	ExtBuilder::default()
		.existential_deposit(50)
		.build()
		.execute_with(|| {
			// Create
			let _ = Balances::deposit_creating(&ALICE, 1_000_000);
			assert_ok!(Contracts::instantiate_with_code(
				Origin::signed(ALICE),
				100_000,
				GAS_LIMIT,
				caller_wasm,
				vec![],
				vec![],
			));
			assert_ok!(Contracts::instantiate_with_code(
				Origin::signed(ALICE),
				100_000,
				GAS_LIMIT,
				callee_wasm,
				0u32.to_le_bytes().encode(),
				vec![42],
			));

			// Call BOB contract, which attempts to instantiate and call the callee contract and
			// makes various assertions on the results from those calls.
			assert_ok!(Contracts::call(
				Origin::signed(ALICE),
				Contracts::contract_address(&ALICE, &caller_code_hash, &[]),
				0,
				GAS_LIMIT,
				callee_code_hash.as_ref().to_vec(),
			));
		});
}

#[test]
fn cannot_self_destruct_through_draning() {
	let (wasm, code_hash) = compile_module::<Test>("drain").unwrap();
	ExtBuilder::default()
		.existential_deposit(50)
		.build()
		.execute_with(|| {
			let _ = Balances::deposit_creating(&ALICE, 1_000_000);

			// Instantiate the BOB contract.
			assert_ok!(Contracts::instantiate_with_code(
				Origin::signed(ALICE),
				100_000,
				GAS_LIMIT,
				wasm,
				vec![],
				vec![],
			));
			let addr = Contracts::contract_address(&ALICE, &code_hash, &[]);

			// Check that the BOB contract has been instantiated.
			assert_matches!(
				ContractInfoOf::<Test>::get(&addr),
				Some(ContractInfo::Alive(_))
			);

			// Call BOB which makes it send all funds to the zero address
			// The contract code asserts that the correct error value is returned.
			assert_ok!(
				Contracts::call(
					Origin::signed(ALICE),
					addr,
					0,
					GAS_LIMIT,
					vec![],
				)
			);
		});
}

#[test]
fn cannot_self_destruct_while_live() {
	let (wasm, code_hash) = compile_module::<Test>("self_destruct").unwrap();
	ExtBuilder::default()
		.existential_deposit(50)
		.build()
		.execute_with(|| {
			let _ = Balances::deposit_creating(&ALICE, 1_000_000);

			// Instantiate the BOB contract.
			assert_ok!(Contracts::instantiate_with_code(
				Origin::signed(ALICE),
				100_000,
				GAS_LIMIT,
				wasm,
				vec![],
				vec![],
			));
			let addr = Contracts::contract_address(&ALICE, &code_hash, &[]);

			// Check that the BOB contract has been instantiated.
			assert_matches!(
				ContractInfoOf::<Test>::get(&addr),
				Some(ContractInfo::Alive(_))
			);

			// Call BOB with input data, forcing it make a recursive call to itself to
			// self-destruct, resulting in a trap.
			assert_err_ignore_postinfo!(
				Contracts::call(
					Origin::signed(ALICE),
					addr.clone(),
					0,
					GAS_LIMIT,
					vec![0],
				),
				Error::<Test>::ContractTrapped,
			);

			// Check that BOB is still alive.
			assert_matches!(
				ContractInfoOf::<Test>::get(&addr),
				Some(ContractInfo::Alive(_))
			);
		});
}

#[test]
fn self_destruct_works() {
	let (wasm, code_hash) = compile_module::<Test>("self_destruct").unwrap();
	ExtBuilder::default()
		.existential_deposit(50)
		.build()
		.execute_with(|| {
			let _ = Balances::deposit_creating(&ALICE, 1_000_000);
<<<<<<< HEAD
=======
			let _ = Balances::deposit_creating(&DJANGO, 1_000_000);
			assert_ok!(Contracts::put_code(Origin::signed(ALICE), wasm));
>>>>>>> b201d7c8

			// Instantiate the BOB contract.
			assert_ok!(Contracts::instantiate_with_code(
				Origin::signed(ALICE),
				100_000,
				GAS_LIMIT,
				wasm,
				vec![],
				vec![],
			));
			let addr = Contracts::contract_address(&ALICE, &code_hash, &[]);

			// Check that the BOB contract has been instantiated.
			assert_matches!(
				ContractInfoOf::<Test>::get(&addr),
				Some(ContractInfo::Alive(_))
			);

			// Drop all previous events
			initialize_block(2);

			// Call BOB without input data which triggers termination.
			assert_matches!(
				Contracts::call(
					Origin::signed(ALICE),
					addr.clone(),
					0,
					GAS_LIMIT,
					vec![],
				),
				Ok(_)
			);

			pretty_assertions::assert_eq!(System::events(), vec![
				EventRecord {
					phase: Phase::Initialization,
					event: MetaEvent::system(
						frame_system::Event::KilledAccount(addr.clone())
					),
					topics: vec![],
				},
				EventRecord {
					phase: Phase::Initialization,
					event: MetaEvent::balances(
						pallet_balances::RawEvent::Transfer(addr.clone(), DJANGO, 100_000)
					),
					topics: vec![],
				},
				EventRecord {
					phase: Phase::Initialization,
					event: MetaEvent::contracts(
						RawEvent::Terminated(addr.clone(), DJANGO)
					),
					topics: vec![],
				},
			]);

			// Check that account is gone
			assert!(ContractInfoOf::<Test>::get(&addr).is_none());

			// check that the beneficiary (django) got remaining balance
<<<<<<< HEAD
			// some rent was deducted before termination
			assert!(Balances::free_balance(DJANGO) > 0);
			assert!(Balances::free_balance(DJANGO) <= 100_000);
=======
			assert_eq!(Balances::free_balance(DJANGO), 1_100_000);
>>>>>>> b201d7c8
		});
}

// This tests that one contract cannot prevent another from self-destructing by sending it
// additional funds after it has been drained.
#[test]
fn destroy_contract_and_transfer_funds() {
	let (callee_wasm, callee_code_hash) = compile_module::<Test>("self_destruct").unwrap();
	let (caller_wasm, caller_code_hash) = compile_module::<Test>("destroy_and_transfer").unwrap();

	ExtBuilder::default()
		.existential_deposit(50)
		.build()
		.execute_with(|| {
			// Create
			let _ = Balances::deposit_creating(&ALICE, 1_000_000);
			assert_ok!(Contracts::instantiate_with_code(
				Origin::signed(ALICE),
				200_000,
				GAS_LIMIT,
				callee_wasm,
				vec![],
				vec![42]
			));

			// This deploys the BOB contract, which in turn deploys the CHARLIE contract during
			// construction.
			assert_ok!(Contracts::instantiate_with_code(
				Origin::signed(ALICE),
				200_000,
				GAS_LIMIT,
				caller_wasm,
				callee_code_hash.as_ref().to_vec(),
				vec![],
			));
			let addr_bob = Contracts::contract_address(&ALICE, &caller_code_hash, &[]);
			let addr_charlie = Contracts::contract_address(
				&addr_bob, &callee_code_hash, &[0x47, 0x11]
			);

			// Check that the CHARLIE contract has been instantiated.
			assert_matches!(
				ContractInfoOf::<Test>::get(&addr_charlie),
				Some(ContractInfo::Alive(_))
			);

			// Call BOB, which calls CHARLIE, forcing CHARLIE to self-destruct.
			assert_ok!(Contracts::call(
				Origin::signed(ALICE),
				addr_bob,
				0,
				GAS_LIMIT,
				addr_charlie.encode(),
			));

			// Check that CHARLIE has moved on to the great beyond (ie. died).
			assert!(ContractInfoOf::<Test>::get(&addr_charlie).is_none());
		});
}

#[test]
fn cannot_self_destruct_in_constructor() {
	let (wasm, _) = compile_module::<Test>("self_destructing_constructor").unwrap();
	ExtBuilder::default()
		.existential_deposit(50)
		.build()
		.execute_with(|| {
			let _ = Balances::deposit_creating(&ALICE, 1_000_000);

			// Fail to instantiate the BOB because the contructor calls seal_terminate.
			assert_err_ignore_postinfo!(
				Contracts::instantiate_with_code(
					Origin::signed(ALICE),
					100_000,
					GAS_LIMIT,
					wasm,
					vec![],
					vec![],
				),
				Error::<Test>::NotCallable,
			);
		});
}

#[test]
fn crypto_hashes() {
	let (wasm, code_hash) = compile_module::<Test>("crypto_hashes").unwrap();

	ExtBuilder::default()
		.existential_deposit(50)
		.build()
		.execute_with(|| {
			let _ = Balances::deposit_creating(&ALICE, 1_000_000);

			// Instantiate the CRYPTO_HASHES contract.
			assert_ok!(Contracts::instantiate_with_code(
				Origin::signed(ALICE),
				100_000,
				GAS_LIMIT,
				wasm,
				vec![],
				vec![],
			));
			let addr = Contracts::contract_address(&ALICE, &code_hash, &[]);
			// Perform the call.
			let input = b"_DEAD_BEEF";
			use sp_io::hashing::*;
			// Wraps a hash function into a more dynamic form usable for testing.
			macro_rules! dyn_hash_fn {
				($name:ident) => {
					Box::new(|input| $name(input).as_ref().to_vec().into_boxed_slice())
				};
			}
			// All hash functions and their associated output byte lengths.
			let test_cases: &[(Box<dyn Fn(&[u8]) -> Box<[u8]>>, usize)] = &[
				(dyn_hash_fn!(sha2_256), 32),
				(dyn_hash_fn!(keccak_256), 32),
				(dyn_hash_fn!(blake2_256), 32),
				(dyn_hash_fn!(blake2_128), 16),
			];
			// Test the given hash functions for the input: "_DEAD_BEEF"
			for (n, (hash_fn, expected_size)) in test_cases.iter().enumerate() {
				// We offset data in the contract tables by 1.
				let mut params = vec![(n + 1) as u8];
				params.extend_from_slice(input);
				let result = <Module<Test>>::bare_call(
					ALICE,
					addr.clone(),
					0,
					GAS_LIMIT,
					params,
				).exec_result.unwrap();
				assert!(result.is_success());
				let expected = hash_fn(input.as_ref());
				assert_eq!(&result.data[..*expected_size], &*expected);
			}
		})
}

#[test]
fn transfer_return_code() {
	let (wasm, code_hash) = compile_module::<Test>("transfer_return_code").unwrap();
	ExtBuilder::default().existential_deposit(50).build().execute_with(|| {
		let subsistence = ConfigCache::<Test>::subsistence_threshold_uncached();
		let _ = Balances::deposit_creating(&ALICE, 1000 * subsistence);

		assert_ok!(
			Contracts::instantiate_with_code(
				Origin::signed(ALICE),
				subsistence * 100,
				GAS_LIMIT,
				wasm,
				vec![],
				vec![],
			),
		);
		let addr = Contracts::contract_address(&ALICE, &code_hash, &[]);

		// Contract has only the minimal balance so any transfer will return BelowSubsistence.
		Balances::make_free_balance_be(&addr, subsistence);
		let result = Contracts::bare_call(
			ALICE,
			addr.clone(),
			0,
			GAS_LIMIT,
			vec![],
		).exec_result.unwrap();
		assert_return_code!(result, RuntimeReturnCode::BelowSubsistenceThreshold);

		// Contract has enough total balance in order to not go below the subsistence
		// threshold when transfering 100 balance but this balance is reserved so
		// the transfer still fails but with another return code.
		Balances::make_free_balance_be(&addr, subsistence + 100);
		Balances::reserve(&addr, subsistence + 100).unwrap();
		let result = Contracts::bare_call(
			ALICE,
			addr,
			0,
			GAS_LIMIT,
			vec![],
		).exec_result.unwrap();
		assert_return_code!(result, RuntimeReturnCode::TransferFailed);
	});
}

#[test]
fn call_return_code() {
	let (caller_code, caller_hash) = compile_module::<Test>("call_return_code").unwrap();
	let (callee_code, callee_hash) = compile_module::<Test>("ok_trap_revert").unwrap();
	ExtBuilder::default().existential_deposit(50).build().execute_with(|| {
		let subsistence = ConfigCache::<Test>::subsistence_threshold_uncached();
		let _ = Balances::deposit_creating(&ALICE, 1000 * subsistence);
		let _ = Balances::deposit_creating(&CHARLIE, 1000 * subsistence);

		assert_ok!(
			Contracts::instantiate_with_code(
				Origin::signed(ALICE),
				subsistence * 100,
				GAS_LIMIT,
				caller_code,
				vec![0],
				vec![],
			),
		);
		let addr_bob = Contracts::contract_address(&ALICE, &caller_hash, &[]);
		Balances::make_free_balance_be(&addr_bob, subsistence);

		// Contract calls into Django which is no valid contract
		let result = Contracts::bare_call(
			ALICE,
			addr_bob.clone(),
			0,
			GAS_LIMIT,
			AsRef::<[u8]>::as_ref(&DJANGO).to_vec(),
		).exec_result.unwrap();
		assert_return_code!(result, RuntimeReturnCode::NotCallable);

		assert_ok!(
			Contracts::instantiate_with_code(
				Origin::signed(CHARLIE),
				subsistence * 100,
				GAS_LIMIT,
				callee_code,
				vec![0],
				vec![],
			),
		);
		let addr_django = Contracts::contract_address(&CHARLIE, &callee_hash, &[]);
		Balances::make_free_balance_be(&addr_django, subsistence);

		// Contract has only the minimal balance so any transfer will return BelowSubsistence.
		let result = Contracts::bare_call(
			ALICE,
			addr_bob.clone(),
			0,
			GAS_LIMIT,
			AsRef::<[u8]>::as_ref(&addr_django).iter().chain(&0u32.to_le_bytes()).cloned().collect(),
		).exec_result.unwrap();
		assert_return_code!(result, RuntimeReturnCode::BelowSubsistenceThreshold);

		// Contract has enough total balance in order to not go below the subsistence
		// threshold when transfering 100 balance but this balance is reserved so
		// the transfer still fails but with another return code.
		Balances::make_free_balance_be(&addr_bob, subsistence + 100);
		Balances::reserve(&addr_bob, subsistence + 100).unwrap();
		let result = Contracts::bare_call(
			ALICE,
			addr_bob.clone(),
			0,
			GAS_LIMIT,
			AsRef::<[u8]>::as_ref(&addr_django).iter().chain(&0u32.to_le_bytes()).cloned().collect(),
		).exec_result.unwrap();
		assert_return_code!(result, RuntimeReturnCode::TransferFailed);

		// Contract has enough balance but callee reverts because "1" is passed.
		Balances::make_free_balance_be(&addr_bob, subsistence + 1000);
		let result = Contracts::bare_call(
			ALICE,
			addr_bob.clone(),
			0,
			GAS_LIMIT,
			AsRef::<[u8]>::as_ref(&addr_django).iter().chain(&1u32.to_le_bytes()).cloned().collect(),
		).exec_result.unwrap();
		assert_return_code!(result, RuntimeReturnCode::CalleeReverted);

		// Contract has enough balance but callee traps because "2" is passed.
		let result = Contracts::bare_call(
			ALICE,
			addr_bob,
			0,
			GAS_LIMIT,
			AsRef::<[u8]>::as_ref(&addr_django).iter().chain(&2u32.to_le_bytes()).cloned().collect(),
		).exec_result.unwrap();
		assert_return_code!(result, RuntimeReturnCode::CalleeTrapped);

	});
}

#[test]
fn instantiate_return_code() {
	let (caller_code, caller_hash) = compile_module::<Test>("instantiate_return_code").unwrap();
	let (callee_code, callee_hash) = compile_module::<Test>("ok_trap_revert").unwrap();
	ExtBuilder::default().existential_deposit(50).build().execute_with(|| {
		let subsistence = ConfigCache::<Test>::subsistence_threshold_uncached();
		let _ = Balances::deposit_creating(&ALICE, 1000 * subsistence);
		let _ = Balances::deposit_creating(&CHARLIE, 1000 * subsistence);
		let callee_hash = callee_hash.as_ref().to_vec();

		assert_ok!(
			Contracts::instantiate_with_code(
				Origin::signed(ALICE),
				subsistence * 100,
				GAS_LIMIT,
				callee_code,
				vec![],
				vec![],
			),
		);

		assert_ok!(
			Contracts::instantiate_with_code(
				Origin::signed(ALICE),
				subsistence * 100,
				GAS_LIMIT,
				caller_code,
				vec![],
				vec![],
			),
		);
		let addr = Contracts::contract_address(&ALICE, &caller_hash, &[]);

		// Contract has only the minimal balance so any transfer will return BelowSubsistence.
		Balances::make_free_balance_be(&addr, subsistence);
		let result = Contracts::bare_call(
			ALICE,
			addr.clone(),
			0,
			GAS_LIMIT,
			callee_hash.clone(),
		).exec_result.unwrap();
		assert_return_code!(result, RuntimeReturnCode::BelowSubsistenceThreshold);

		// Contract has enough total balance in order to not go below the subsistence
		// threshold when transfering the balance but this balance is reserved so
		// the transfer still fails but with another return code.
		Balances::make_free_balance_be(&addr, subsistence + 10_000);
		Balances::reserve(&addr, subsistence + 10_000).unwrap();
		let result = Contracts::bare_call(
			ALICE,
			addr.clone(),
			0,
			GAS_LIMIT,
			callee_hash.clone(),
		).exec_result.unwrap();
		assert_return_code!(result, RuntimeReturnCode::TransferFailed);

		// Contract has enough balance but the passed code hash is invalid
		Balances::make_free_balance_be(&addr, subsistence + 10_000);
		let result = Contracts::bare_call(
			ALICE,
			addr.clone(),
			0,
			GAS_LIMIT,
			vec![0; 33],
		).exec_result.unwrap();
		assert_return_code!(result, RuntimeReturnCode::CodeNotFound);

		// Contract has enough balance but callee reverts because "1" is passed.
		let result = Contracts::bare_call(
			ALICE,
			addr.clone(),
			0,
			GAS_LIMIT,
			callee_hash.iter().chain(&1u32.to_le_bytes()).cloned().collect(),
		).exec_result.unwrap();
		assert_return_code!(result, RuntimeReturnCode::CalleeReverted);

		// Contract has enough balance but callee traps because "2" is passed.
		let result = Contracts::bare_call(
			ALICE,
			addr,
			0,
			GAS_LIMIT,
			callee_hash.iter().chain(&2u32.to_le_bytes()).cloned().collect(),
		).exec_result.unwrap();
		assert_return_code!(result, RuntimeReturnCode::CalleeTrapped);

	});
}

#[test]
fn disabled_chain_extension_wont_deploy() {
	let (code, _hash) = compile_module::<Test>("chain_extension").unwrap();
	ExtBuilder::default().existential_deposit(50).build().execute_with(|| {
		let subsistence = ConfigCache::<Test>::subsistence_threshold_uncached();
		let _ = Balances::deposit_creating(&ALICE, 1000 * subsistence);
		TestExtension::disable();
		assert_err_ignore_postinfo!(
			Contracts::instantiate_with_code(
				Origin::signed(ALICE),
				3 * subsistence,
				GAS_LIMIT,
				code,
				vec![],
				vec![],
			),
			"module uses chain extensions but chain extensions are disabled",
		);
	});
}

#[test]
fn disabled_chain_extension_errors_on_call() {
	let (code, hash) = compile_module::<Test>("chain_extension").unwrap();
	ExtBuilder::default().existential_deposit(50).build().execute_with(|| {
		let subsistence = ConfigCache::<Test>::subsistence_threshold_uncached();
		let _ = Balances::deposit_creating(&ALICE, 1000 * subsistence);
		assert_ok!(
			Contracts::instantiate_with_code(
				Origin::signed(ALICE),
				subsistence * 100,
				GAS_LIMIT,
				code,
				vec![],
				vec![],
			),
		);
		let addr = Contracts::contract_address(&ALICE, &hash, &[]);
		TestExtension::disable();
		assert_err_ignore_postinfo!(
			Contracts::call(
				Origin::signed(ALICE),
				addr.clone(),
				0,
				GAS_LIMIT,
				vec![],
			),
			Error::<Test>::NoChainExtension,
		);
	});
}

#[test]
fn chain_extension_works() {
	let (code, hash) = compile_module::<Test>("chain_extension").unwrap();
	ExtBuilder::default().existential_deposit(50).build().execute_with(|| {
		let subsistence = ConfigCache::<Test>::subsistence_threshold_uncached();
		let _ = Balances::deposit_creating(&ALICE, 1000 * subsistence);
		assert_ok!(
			Contracts::instantiate_with_code(
				Origin::signed(ALICE),
				subsistence * 100,
				GAS_LIMIT,
				code,
				vec![],
				vec![],
			),
		);
		let addr = Contracts::contract_address(&ALICE, &hash, &[]);

		// The contract takes a up to 2 byte buffer where the first byte passed is used as
		// as func_id to the chain extension which behaves differently based on the
		// func_id.

		// 0 = read input buffer and pass it through as output
		let result = Contracts::bare_call(
			ALICE,
			addr.clone(),
			0,
			GAS_LIMIT,
			vec![0, 99],
		);
		let gas_consumed = result.gas_consumed;
		assert_eq!(TestExtension::last_seen_buffer(), vec![0, 99]);
		assert_eq!(result.exec_result.unwrap().data, vec![0, 99]);

		// 1 = treat inputs as integer primitives and store the supplied integers
		Contracts::bare_call(
			ALICE,
			addr.clone(),
			0,
			GAS_LIMIT,
			vec![1],
		).exec_result.unwrap();
		// those values passed in the fixture
		assert_eq!(TestExtension::last_seen_inputs(), (4, 1, 16, 12));

		// 2 = charge some extra weight (amount supplied in second byte)
		let result = Contracts::bare_call(
			ALICE,
			addr.clone(),
			0,
			GAS_LIMIT,
			vec![2, 42],
		);
		assert_ok!(result.exec_result);
		assert_eq!(result.gas_consumed, gas_consumed + 42);

		// 3 = diverging chain extension call that sets flags to 0x1 and returns a fixed buffer
		let result = Contracts::bare_call(
			ALICE,
			addr.clone(),
			0,
			GAS_LIMIT,
			vec![3],
		).exec_result.unwrap();
		assert_eq!(result.flags, ReturnFlags::REVERT);
		assert_eq!(result.data, vec![42, 99]);
	});
}

#[test]
fn lazy_removal_works() {
	let (code, hash) = compile_module::<Test>("self_destruct").unwrap();
	ExtBuilder::default().existential_deposit(50).build().execute_with(|| {
		let subsistence = ConfigCache::<Test>::subsistence_threshold_uncached();
		let _ = Balances::deposit_creating(&ALICE, 1000 * subsistence);

		assert_ok!(
			Contracts::instantiate_with_code(
				Origin::signed(ALICE),
				subsistence * 100,
				GAS_LIMIT,
				code,
				vec![],
				vec![],
			),
		);

		let addr = Contracts::contract_address(&ALICE, &hash, &[]);
		let info = <ContractInfoOf::<Test>>::get(&addr).unwrap().get_alive().unwrap();
		let trie = &info.child_trie_info();

		// Put value into the contracts child trie
		child::put(trie, &[99], &42);

		// Terminate the contract
		assert_ok!(Contracts::call(
			Origin::signed(ALICE),
			addr.clone(),
			0,
			GAS_LIMIT,
			vec![],
		));

		// Contract info should be gone
		assert!(!<ContractInfoOf::<Test>>::contains_key(&addr));

		// But value should be still there as the lazy removal did not run, yet.
		assert_matches!(child::get(trie, &[99]), Some(42));

		// Run the lazy removal
		Contracts::on_initialize(Weight::max_value());

		// Value should be gone now
		assert_matches!(child::get::<i32>(trie, &[99]), None);
	});
}

#[test]
fn lazy_removal_partial_remove_works() {
	let (code, hash) = compile_module::<Test>("self_destruct").unwrap();

	// We create a contract with some extra keys above the weight limit
	let extra_keys = 7u32;
	let weight_limit = 5_000_000_000;
	let (_, max_keys) = Storage::<Test>::deletion_budget(1, weight_limit);
	let vals: Vec<_> = (0..max_keys + extra_keys).map(|i| {
		(blake2_256(&i.encode()), (i as u32), (i as u32).encode())
	})
	.collect();

	let mut ext = ExtBuilder::default().existential_deposit(50).build();

	let trie = ext.execute_with(|| {
		let subsistence = ConfigCache::<Test>::subsistence_threshold_uncached();
		let _ = Balances::deposit_creating(&ALICE, 1000 * subsistence);

		assert_ok!(
			Contracts::instantiate_with_code(
				Origin::signed(ALICE),
				subsistence * 100,
				GAS_LIMIT,
				code,
				vec![],
				vec![],
			),
		);

		let addr = Contracts::contract_address(&ALICE, &hash, &[]);
		let info = <ContractInfoOf::<Test>>::get(&addr).unwrap().get_alive().unwrap();
		let trie = &info.child_trie_info();

		// Put value into the contracts child trie
		for val in &vals {
			Storage::<Test>::write(
				&addr,
				&info.trie_id,
				&val.0,
				Some(val.2.clone()),
			).unwrap();
		}

		// Terminate the contract
		assert_ok!(Contracts::call(
			Origin::signed(ALICE),
			addr.clone(),
			0,
			GAS_LIMIT,
			vec![],
		));

		// Contract info should be gone
		assert!(!<ContractInfoOf::<Test>>::contains_key(&addr));

		// But value should be still there as the lazy removal did not run, yet.
		for val in &vals {
			assert_eq!(child::get::<u32>(trie, &blake2_256(&val.0)), Some(val.1));
		}

		trie.clone()
	});

	// The lazy removal limit only applies to the backend but not to the overlay.
	// This commits all keys from the overlay to the backend.
	ext.commit_all().unwrap();

	ext.execute_with(|| {
		// Run the lazy removal
		let weight_used = Storage::<Test>::process_deletion_queue_batch(weight_limit);

		// Weight should be exhausted because we could not even delete all keys
		assert_eq!(weight_used, weight_limit);

		let mut num_deleted = 0u32;
		let mut num_remaining = 0u32;

		for val in &vals {
			match child::get::<u32>(&trie, &blake2_256(&val.0)) {
				None => num_deleted += 1,
				Some(x) if x == val.1 => num_remaining += 1,
				Some(_) => panic!("Unexpected value in contract storage"),
			}
		}

		// All but one key is removed
		assert_eq!(num_deleted + num_remaining, vals.len() as u32);
		assert_eq!(num_deleted, max_keys);
		assert_eq!(num_remaining, extra_keys);
	});
}

#[test]
fn lazy_removal_does_no_run_on_full_block() {
	let (code, hash) = compile_module::<Test>("self_destruct").unwrap();
	ExtBuilder::default().existential_deposit(50).build().execute_with(|| {
		let subsistence = ConfigCache::<Test>::subsistence_threshold_uncached();
		let _ = Balances::deposit_creating(&ALICE, 1000 * subsistence);

		assert_ok!(
			Contracts::instantiate_with_code(
				Origin::signed(ALICE),
				subsistence * 100,
				GAS_LIMIT,
				code,
				vec![],
				vec![],
			),
		);

		let addr = Contracts::contract_address(&ALICE, &hash, &[]);
		let info = <ContractInfoOf::<Test>>::get(&addr).unwrap().get_alive().unwrap();
		let trie = &info.child_trie_info();
		let max_keys = 30;

		// Create some storage items for the contract.
		let vals: Vec<_> = (0..max_keys).map(|i| {
			(blake2_256(&i.encode()), (i as u32), (i as u32).encode())
		})
		.collect();

		// Put value into the contracts child trie
		for val in &vals {
			Storage::<Test>::write(
				&addr,
				&info.trie_id,
				&val.0,
				Some(val.2.clone()),
			).unwrap();
		}

		// Terminate the contract
		assert_ok!(Contracts::call(
			Origin::signed(ALICE),
			addr.clone(),
			0,
			GAS_LIMIT,
			vec![],
		));

		// Contract info should be gone
		assert!(!<ContractInfoOf::<Test>>::contains_key(&addr));

		// But value should be still there as the lazy removal did not run, yet.
		for val in &vals {
			assert_eq!(child::get::<u32>(trie, &blake2_256(&val.0)), Some(val.1));
		}

		// Fill up the block which should prevent the lazy storage removal from running.
		System::register_extra_weight_unchecked(
			<Test as system::Config>::BlockWeights::get().max_block,
			DispatchClass::Mandatory,
		);

		// Run the lazy removal without any limit so that all keys would be removed if there
		// had been some weight left in the block.
		let weight_used = Contracts::on_initialize(Weight::max_value());
		let base = <<Test as crate::Config>::WeightInfo as crate::WeightInfo>::on_initialize();
		assert_eq!(weight_used, base);

		// All the keys are still in place
		for val in &vals {
			assert_eq!(child::get::<u32>(trie, &blake2_256(&val.0)), Some(val.1));
		}

		// Run the lazy removal directly which disregards the block limits
		Storage::<Test>::process_deletion_queue_batch(Weight::max_value());

		// Now the keys should be gone
		for val in &vals {
			assert_eq!(child::get::<u32>(trie, &blake2_256(&val.0)), None);
		}
	});
}


#[test]
fn lazy_removal_does_not_use_all_weight() {
	let (code, hash) = compile_module::<Test>("self_destruct").unwrap();
	ExtBuilder::default().existential_deposit(50).build().execute_with(|| {
		let subsistence = ConfigCache::<Test>::subsistence_threshold_uncached();
		let _ = Balances::deposit_creating(&ALICE, 1000 * subsistence);

		assert_ok!(
			Contracts::instantiate_with_code(
				Origin::signed(ALICE),
				subsistence * 100,
				GAS_LIMIT,
				code,
				vec![],
				vec![],
			),
		);

		let addr = Contracts::contract_address(&ALICE, &hash, &[]);
		let info = <ContractInfoOf::<Test>>::get(&addr).unwrap().get_alive().unwrap();
		let trie = &info.child_trie_info();
		let weight_limit = 5_000_000_000;
		let (weight_per_key, max_keys) = Storage::<Test>::deletion_budget(1, weight_limit);

		// We create a contract with one less storage item than we can remove within the limit
		let vals: Vec<_> = (0..max_keys - 1).map(|i| {
			(blake2_256(&i.encode()), (i as u32), (i as u32).encode())
		})
		.collect();

		// Put value into the contracts child trie
		for val in &vals {
			Storage::<Test>::write(
				&addr,
				&info.trie_id,
				&val.0,
				Some(val.2.clone()),
			).unwrap();
		}

		// Terminate the contract
		assert_ok!(Contracts::call(
			Origin::signed(ALICE),
			addr.clone(),
			0,
			GAS_LIMIT,
			vec![],
		));

		// Contract info should be gone
		assert!(!<ContractInfoOf::<Test>>::contains_key(&addr));

		// But value should be still there as the lazy removal did not run, yet.
		for val in &vals {
			assert_eq!(child::get::<u32>(trie, &blake2_256(&val.0)), Some(val.1));
		}

		// Run the lazy removal
		let weight_used = Storage::<Test>::process_deletion_queue_batch(weight_limit);

		// We have one less key in our trie than our weight limit suffices for
		assert_eq!(weight_used, weight_limit - weight_per_key);

		// All the keys are removed
		for val in vals {
			assert_eq!(child::get::<u32>(trie, &blake2_256(&val.0)), None);
		}
	});
}

#[test]
fn deletion_queue_full() {
	let (code, hash) = compile_module::<Test>("self_destruct").unwrap();
	ExtBuilder::default().existential_deposit(50).build().execute_with(|| {
		let subsistence = ConfigCache::<Test>::subsistence_threshold_uncached();
		let _ = Balances::deposit_creating(&ALICE, 1000 * subsistence);

		assert_ok!(
			Contracts::instantiate_with_code(
				Origin::signed(ALICE),
				subsistence * 100,
				GAS_LIMIT,
				code,
				vec![],
				vec![],
			),
		);

		let addr = Contracts::contract_address(&ALICE, &hash, &[]);

		// fill the deletion queue up until its limit
		Storage::<Test>::fill_queue_with_dummies();

		// Terminate the contract should fail
		assert_err_ignore_postinfo!(
			Contracts::call(
				Origin::signed(ALICE),
				addr.clone(),
				0,
				GAS_LIMIT,
				vec![],
			),
			Error::<Test>::DeletionQueueFull,
		);

		// Contract should be alive because removal failed
		<ContractInfoOf::<Test>>::get(&addr).unwrap().get_alive().unwrap();

		// make the contract ripe for eviction
		initialize_block(5);

		// eviction should fail for the same reason as termination
		assert_err!(
			Contracts::claim_surcharge(Origin::none(), addr.clone(), Some(ALICE)),
			Error::<Test>::DeletionQueueFull,
		);

		// Contract should be alive because removal failed
		<ContractInfoOf::<Test>>::get(&addr).unwrap().get_alive().unwrap();
	});
}

#[test]
fn not_deployed_if_endowment_too_low_for_first_rent() {
	let (wasm, code_hash) = compile_module::<Test>("set_rent").unwrap();

	// The instantiation deducted the rent for one block immediately
	let first_rent = <Test as Config>::RentFraction::get()
		// base_deposit + deploy_set_storage (4 bytes in 1 item) - free_balance
		.mul_ceil(80_000u32 + 40_000 + 10_000 - 30_000)
		// blocks to rent
		* 1;

	ExtBuilder::default().existential_deposit(50).build().execute_with(|| {
		// Create
		let _ = Balances::deposit_creating(&ALICE, 1_000_000);
		assert_storage_noop!(assert_err_ignore_postinfo!(
			Contracts::instantiate_with_code(
				Origin::signed(ALICE),
				30_000,
				GAS_LIMIT,
				wasm,
				(BalanceOf::<Test>::from(first_rent) - BalanceOf::<Test>::from(1u32))
					.encode(), // rent allowance
				vec![],
			),
			Error::<Test>::NewContractNotFunded,
		));
		let addr = Contracts::contract_address(&ALICE, &code_hash, &[]);
		assert_matches!(ContractInfoOf::<Test>::get(&addr), None);
	});
}

#[test]
fn surcharge_reward_is_capped() {
	let (wasm, code_hash) = compile_module::<Test>("set_rent").unwrap();
	ExtBuilder::default().existential_deposit(50).build().execute_with(|| {
		let _ = Balances::deposit_creating(&ALICE, 1_000_000);
		assert_ok!(Contracts::instantiate_with_code(
			Origin::signed(ALICE),
			30_000,
			GAS_LIMIT,
			wasm,
			<BalanceOf<Test>>::from(10_000u32).encode(), // rent allowance
			vec![],
		));
		let addr = Contracts::contract_address(&ALICE, &code_hash, &[]);
		let contract = <ContractInfoOf::<Test>>::get(&addr).unwrap().get_alive().unwrap();
		let balance = Balances::free_balance(&ALICE);
		let reward = <Test as Config>::SurchargeReward::get();

		// some rent should have payed due to instantiation
		assert_ne!(contract.rent_payed, 0);

		// the reward should be parameterized sufficiently high to make this test useful
		assert!(reward > contract.rent_payed);

		// make contract eligible for eviction
		initialize_block(40);

		// this should have removed the contract
		assert_ok!(Contracts::claim_surcharge(Origin::none(), addr.clone(), Some(ALICE)));

		// this reward does not take into account the last rent payment collected during eviction
		let capped_reward = reward.min(contract.rent_payed);

		// this is smaller than the actual reward because it does not take into account the
		// rent collected during eviction
		assert!(Balances::free_balance(&ALICE) > balance + capped_reward);

		// the full reward is not payed out because of the cap introduced by rent_payed
		assert!(Balances::free_balance(&ALICE) < balance + reward);
	});
}

#[test]
fn refcounter() {
	let (wasm, code_hash) = compile_module::<Test>("self_destruct").unwrap();
	ExtBuilder::default().existential_deposit(50).build().execute_with(|| {
		let _ = Balances::deposit_creating(&ALICE, 1_000_000);
		let subsistence = ConfigCache::<Test>::subsistence_threshold_uncached();

		// Create two contracts with the same code and check that they do in fact share it.
		assert_ok!(Contracts::instantiate_with_code(
			Origin::signed(ALICE),
			subsistence * 100,
			GAS_LIMIT,
			wasm.clone(),
			vec![],
			vec![0],
		));
		assert_ok!(Contracts::instantiate_with_code(
			Origin::signed(ALICE),
			subsistence * 100,
			GAS_LIMIT,
			wasm.clone(),
			vec![],
			vec![1],
		));
		assert_refcount!(code_hash, 2);

		// Sharing should also work with the usual instantiate call
		assert_ok!(Contracts::instantiate(
			Origin::signed(ALICE),
			subsistence * 100,
			GAS_LIMIT,
			code_hash,
			vec![],
			vec![2],
		));
		assert_refcount!(code_hash, 3);

		// addresses of all three existing contracts
		let addr0 = Contracts::contract_address(&ALICE, &code_hash, &[0]);
		let addr1 = Contracts::contract_address(&ALICE, &code_hash, &[1]);
		let addr2 = Contracts::contract_address(&ALICE, &code_hash, &[2]);

		// Terminating one contract should decrement the refcount
		assert_ok!(Contracts::call(
			Origin::signed(ALICE),
			addr0,
			0,
			GAS_LIMIT,
			vec![],
		));
		assert_refcount!(code_hash, 2);

		// make remaining contracts eligible for eviction
		initialize_block(40);

		// remove one of them
		assert_ok!(Contracts::claim_surcharge(Origin::none(), addr1, Some(ALICE)));
		assert_refcount!(code_hash, 1);

		// Pristine code should still be there
		crate::PristineCode::<Test>::get(code_hash).unwrap();

		// remove the last contract
		assert_ok!(Contracts::claim_surcharge(Origin::none(), addr2, Some(ALICE)));
		assert_refcount!(code_hash, 0);

		// all code should be gone
		assert_matches!(crate::PristineCode::<Test>::get(code_hash), None);
		assert_matches!(crate::CodeStorage::<Test>::get(code_hash), None);
	});
}<|MERGE_RESOLUTION|>--- conflicted
+++ resolved
@@ -1324,23 +1324,11 @@
 			assert!(ContractInfoOf::<Test>::get(&addr_bob).unwrap().get_alive().is_some());
 			assert_ok!(Contracts::claim_surcharge(Origin::none(), addr_bob.clone(), Some(ALICE)));
 			assert!(ContractInfoOf::<Test>::get(&addr_bob).unwrap().get_tombstone().is_some());
-<<<<<<< HEAD
 			if test_code_evicted {
 				assert_refcount!(set_rent_code_hash, 0);
 			} else {
 				assert_refcount!(set_rent_code_hash, 1);
 			}
-=======
-			assert_eq!(System::events(), vec![
-				EventRecord {
-					phase: Phase::Initialization,
-					event: MetaEvent::contracts(
-						RawEvent::Evicted(addr_bob.clone())
-					),
-					topics: vec![],
-				},
-			]);
->>>>>>> b201d7c8
 
 			// Create another account with the address `DJANGO` with `CODE_RESTORATION`.
 			//
@@ -1692,11 +1680,7 @@
 		.build()
 		.execute_with(|| {
 			let _ = Balances::deposit_creating(&ALICE, 1_000_000);
-<<<<<<< HEAD
-=======
 			let _ = Balances::deposit_creating(&DJANGO, 1_000_000);
-			assert_ok!(Contracts::put_code(Origin::signed(ALICE), wasm));
->>>>>>> b201d7c8
 
 			// Instantiate the BOB contract.
 			assert_ok!(Contracts::instantiate_with_code(
@@ -1741,8 +1725,13 @@
 				EventRecord {
 					phase: Phase::Initialization,
 					event: MetaEvent::balances(
-						pallet_balances::RawEvent::Transfer(addr.clone(), DJANGO, 100_000)
+						pallet_balances::RawEvent::Transfer(addr.clone(), DJANGO, 92_758)
 					),
+					topics: vec![],
+				},
+				EventRecord {
+					phase: Phase::Initialization,
+					event: MetaEvent::contracts(RawEvent::CodeRemoved(code_hash)),
 					topics: vec![],
 				},
 				EventRecord {
@@ -1758,13 +1747,8 @@
 			assert!(ContractInfoOf::<Test>::get(&addr).is_none());
 
 			// check that the beneficiary (django) got remaining balance
-<<<<<<< HEAD
 			// some rent was deducted before termination
-			assert!(Balances::free_balance(DJANGO) > 0);
-			assert!(Balances::free_balance(DJANGO) <= 100_000);
-=======
-			assert_eq!(Balances::free_balance(DJANGO), 1_100_000);
->>>>>>> b201d7c8
+			assert_eq!(Balances::free_balance(DJANGO), 1_092_758);
 		});
 }
 
